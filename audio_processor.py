import os
import tempfile
import logging
import aiofiles
import aiohttp
import subprocess
import shutil
from typing import Dict, Any, Optional
import speech_recognition as sr
from groq import Groq

logger = logging.getLogger(__name__)

class AudioProcessor:
    """Класс для обработки аудио файлов и транскрипции речи в текст"""
    
    def __init__(self, groq_client: Optional[Groq] = None):
        self.supported_extensions = ['.mp3', '.wav', '.m4a', '.ogg', '.flac', '.aac', '.opus', '.wma']
        self.max_file_size = 50 * 1024 * 1024  # 50MB для аудио
        self.max_duration = 3600  # Максимум 1 час
        
        # Инициализируем распознаватель речи
        self.recognizer = sr.Recognizer()
        
        # Groq клиент для транскрипции
        self.groq_client = groq_client
        
        # Проверяем наличие ffmpeg
        self.ffmpeg_available = self._check_ffmpeg()
        if not self.ffmpeg_available:
            logger.warning("FFmpeg не найден - конвертация аудио недоступна")
        
    def _check_ffmpeg(self) -> bool:
        """Проверяет наличие ffmpeg в системе"""
        try:
            # Сначала пробуем найти ffmpeg через which
            ffmpeg_path = shutil.which('ffmpeg')
            if ffmpeg_path:
                subprocess.run([ffmpeg_path, '-version'], capture_output=True, check=True)
                logger.info(f"FFmpeg найден: {ffmpeg_path}")
                return True
            else:
                # Пробуем прямо вызвать ffmpeg
                subprocess.run(['ffmpeg', '-version'], capture_output=True, check=True)
                logger.info("FFmpeg найден в PATH")
                return True
        except (subprocess.CalledProcessError, FileNotFoundError) as e:
            logger.warning(f"FFmpeg не найден: {e}")
            return False
    
    async def download_telegram_audio(self, file_info: Dict[str, Any], file_name: str, file_size: int) -> Dict[str, Any]:
        """Скачивает аудио файл от Telegram бота"""
        try:
            # Проверяем размер файла
            if file_size > self.max_file_size:
                return {
                    'success': False,
                    'error': f'Аудио файл слишком большой (максимум {self.max_file_size // 1024 // 1024}MB)'
                }
            
            # Проверяем расширение файла
            file_extension = os.path.splitext(file_name.lower())[1]
            if file_extension not in self.supported_extensions:
                return {
                    'success': False,
                    'error': f'Неподдерживаемый формат аудио. Поддерживаются: {", ".join(self.supported_extensions)}'
                }
            
            # Создаем временную директорию
            temp_dir = tempfile.mkdtemp()
            local_file_path = os.path.join(temp_dir, file_name)
            
            # Скачиваем файл
            async with aiohttp.ClientSession() as session:
                async with session.get(file_info['file_path']) as response:
                    if response.status == 200:
                        async with aiofiles.open(local_file_path, 'wb') as f:
                            async for chunk in response.content.iter_chunked(8192):
                                await f.write(chunk)
                    else:
                        return {
                            'success': False,
                            'error': f'Ошибка скачивания аудио: HTTP {response.status}'
                        }
            
            return {
                'success': True,
                'file_path': local_file_path,
                'file_name': file_name,
                'file_size': file_size,
                'file_extension': file_extension,
                'temp_dir': temp_dir
            }
            
        except Exception as e:
            logger.error(f"Ошибка при скачивании аудио: {e}")
            return {
                'success': False,
                'error': f'Ошибка при скачивании аудио: {str(e)}'
            }
    
    def convert_to_wav(self, input_path: str, output_path: str) -> Dict[str, Any]:
        """Конвертирует аудио в формат WAV для обработки"""
        if not self.ffmpeg_available:
            return {
                'success': False,
                'error': 'FFmpeg недоступен для конвертации аудио'
            }
        
        try:
            logger.info(f"🎵 Конвертация аудио: {input_path} -> {output_path}")
            
            # Получаем путь к ffmpeg
            ffmpeg_path = shutil.which('ffmpeg') or 'ffmpeg'
            
            # Команда ffmpeg для конвертации в WAV с настройками для речи
            cmd = [
                ffmpeg_path, '-i', input_path,
                '-ar', '16000',  # 16kHz sample rate (хорошо для речи)
                '-ac', '1',      # Моно
                '-c:a', 'pcm_s16le',  # 16-bit PCM
                '-y',            # Перезаписать выходной файл
                output_path
            ]
            
            result = subprocess.run(cmd, capture_output=True, text=True)
            
            if result.returncode == 0:
                logger.info(f"🎵 Конвертация завершена успешно")
                return {
                    'success': True,
                    'output_path': output_path
                }
            else:
                logger.error(f"🎵 Ошибка конвертации: {result.stderr}")
                return {
                    'success': False,
                    'error': f'Ошибка конвертации аудио: {result.stderr}'
                }
                
        except Exception as e:
            logger.error(f"🎵 Критическая ошибка конвертации: {e}")
            return {
                'success': False,
                'error': f'Критическая ошибка конвертации: {str(e)}'
            }
    
    def get_audio_duration(self, file_path: str) -> float:
        """Получает длительность аудио файла в секундах"""
        if not self.ffmpeg_available:
            return 0.0
        
        try:
            # Получаем путь к ffprobe
            ffprobe_path = shutil.which('ffprobe') or 'ffprobe'
            
            cmd = [
                ffprobe_path, '-v', 'quiet', '-show_entries', 
                'format=duration', '-of', 'default=noprint_wrappers=1:nokey=1',
                file_path
            ]
            
            result = subprocess.run(cmd, capture_output=True, text=True)
            if result.returncode == 0:
                duration = float(result.stdout.strip())
                return duration
            else:
                logger.warning(f"Не удалось получить длительность аудио: {result.stderr}")
                return 0.0
                
        except Exception as e:
            logger.warning(f"Ошибка получения длительности аудио: {e}")
            return 0.0
    
    def transcribe_audio(self, file_path: str) -> Dict[str, Any]:
        """Транскрибирует аудио в текст используя SpeechRecognition"""
        try:
            logger.info(f"🎤 Начинаю транскрипцию аудио: {file_path}")
            
            # Получаем длительность аудио
            duration = self.get_audio_duration(file_path)
            if duration > self.max_duration:
                return {
                    'success': False,
                    'error': f'Аудио слишком длинное ({duration/60:.1f} мин). Максимум: {self.max_duration/60} мин'
                }
            
            # Определяем нужно ли конвертировать файл
            file_extension = os.path.splitext(file_path)[1].lower()
            wav_path = file_path
            
            # Если файл не WAV, конвертируем его
            if file_extension != '.wav':
                temp_wav = file_path.replace(file_extension, '_converted.wav')
                conversion_result = self.convert_to_wav(file_path, temp_wav)
                
                if not conversion_result['success']:
                    return conversion_result
                
                wav_path = temp_wav
            
            # Транскрибируем аудио
            logger.info(f"🎤 Загружаю аудио файл для распознавания...")
            with sr.AudioFile(wav_path) as source:
                # Настраиваем распознаватель на шум
                self.recognizer.adjust_for_ambient_noise(source)
                logger.info(f"🎤 Записываю аудио...")
                audio = self.recognizer.record(source)
            
            # Пробуем несколько методов распознавания
            transcription_methods = []
            
            # Groq Whisper - приоритетный метод если доступен
            if self.groq_client:
                transcription_methods.append(('Groq Whisper API', lambda audio: self._transcribe_with_groq_whisper(wav_path)))
            
            transcription_methods.extend([
                ('Google Speech Recognition', self._transcribe_with_google),
                ('Sphinx (offline)', self._transcribe_with_sphinx),
            ])
            
            for method_name, method_func in transcription_methods:
                try:
                    logger.info(f"🎤 Пробую {method_name}...")
                    text = method_func(audio)
                    
                    if text and len(text.strip()) > 0:
                        logger.info(f"🎤 Транскрипция успешна через {method_name}: {len(text)} символов")
                        
                        # Очищаем временный WAV файл если создавали
                        if wav_path != file_path and os.path.exists(wav_path):
                            os.remove(wav_path)
                        
                        return {
                            'success': True,
                            'text': text.strip(),
                            'method': method_name,
                            'duration': duration
                        }
                        
                except Exception as e:
                    logger.warning(f"🎤 {method_name} не сработал: {e}")
                    continue
            
            # Если все методы не сработали
            return {
                'success': False,
                'error': 'Не удалось распознать речь ни одним из доступных методов'
            }
            
        except Exception as e:
            logger.error(f"🎤 Критическая ошибка транскрипции: {e}")
            return {
                'success': False,
                'error': f'Критическая ошибка транскрипции: {str(e)}'
            }
    
    def _transcribe_with_google(self, audio) -> str:
        """Транскрипция через Google Speech Recognition (бесплатно, с лимитами)"""
        return self.recognizer.recognize_google(audio, language='ru-RU')
    
    def _transcribe_with_sphinx(self, audio) -> str:
        """Транскрипция через CMU Sphinx (офлайн, бесплатно)"""
        return self.recognizer.recognize_sphinx(audio)
    
    def _transcribe_with_groq_whisper(self, audio_file_path: str) -> str:
<<<<<<< HEAD
        """Транскрипция через Groq Whisper API"""
        try:
            with open(audio_file_path, 'rb') as file:
                transcription = self.groq_client.audio.transcriptions.create(
                    file=(os.path.basename(audio_file_path), file.read()),
                    model="whisper-large-v3",
                    language="ru",
                    response_format="text"
                )
                return transcription
=======
        """Транскрипция через Groq Whisper API с разбивкой на части"""
        try:
            # Проверяем размер файла
            file_size = os.path.getsize(audio_file_path)
            max_size = 25 * 1024 * 1024  # 25MB лимит для Groq Whisper
            
            if file_size <= max_size:
                # Если файл небольшой, отправляем как есть
                with open(audio_file_path, 'rb') as file:
                    transcription = self.groq_client.audio.transcriptions.create(
                        file=(os.path.basename(audio_file_path), file.read()),
                        model="whisper-large-v3",
                        language="ru",
                        response_format="text"
                    )
                    return transcription
            else:
                # Если файл большой, разбиваем на части
                logger.info(f"🎤 Файл слишком большой ({file_size/1024/1024:.1f}MB), разбиваю на части...")
                return self._split_and_transcribe_audio(audio_file_path)
                
>>>>>>> 2e78121b
        except Exception as e:
            logger.error(f"Groq Whisper транскрипция не удалась: {e}")
            raise e
    
<<<<<<< HEAD
=======
    def _split_and_transcribe_audio(self, audio_file_path: str) -> str:
        """Разбивает большой аудио файл на части и транскрибирует каждую часть"""
        try:
            # Получаем длительность аудио
            duration = self.get_audio_duration(audio_file_path)
            if duration <= 0:
                raise Exception("Не удалось получить длительность аудио")
            
            # Разбиваем на части по 10 минут
            chunk_duration = 600  # 10 минут
            chunks_count = int(duration / chunk_duration) + 1
            
            logger.info(f"🎤 Разбиваю аудио на {chunks_count} частей по {chunk_duration/60:.1f} минут")
            
            all_transcriptions = []
            temp_dir = os.path.dirname(audio_file_path)
            
            # Получаем путь к ffmpeg
            ffmpeg_path = shutil.which('ffmpeg') or 'ffmpeg'
            
            for i in range(chunks_count):
                start_time = i * chunk_duration
                chunk_file = os.path.join(temp_dir, f"chunk_{i}.wav")
                
                try:
                    # Вырезаем часть аудио
                    cmd = [
                        ffmpeg_path, '-i', audio_file_path,
                        '-ss', str(start_time),
                        '-t', str(chunk_duration),
                        '-ar', '16000',
                        '-ac', '1',
                        '-c:a', 'pcm_s16le',
                        '-y',
                        chunk_file
                    ]
                    
                    result = subprocess.run(cmd, capture_output=True, text=True)
                    if result.returncode != 0:
                        logger.warning(f"🎤 Не удалось создать часть {i}: {result.stderr}")
                        continue
                    
                    # Транскрибируем часть
                    with open(chunk_file, 'rb') as file:
                        transcription = self.groq_client.audio.transcriptions.create(
                            file=(f"chunk_{i}.wav", file.read()),
                            model="whisper-large-v3",
                            language="ru",
                            response_format="text"
                        )
                        if transcription and transcription.strip():
                            all_transcriptions.append(transcription.strip())
                            logger.info(f"🎤 Часть {i+1}/{chunks_count} транскрибирована: {len(transcription)} символов")
                    
                    # Удаляем временный файл части
                    if os.path.exists(chunk_file):
                        os.remove(chunk_file)
                        
                except Exception as e:
                    logger.warning(f"🎤 Ошибка обработки части {i}: {e}")
                    # Удаляем временный файл при ошибке
                    if os.path.exists(chunk_file):
                        os.remove(chunk_file)
                    continue
            
            if all_transcriptions:
                full_text = " ".join(all_transcriptions)
                logger.info(f"🎤 Полная транскрипция готова: {len(full_text)} символов из {len(all_transcriptions)} частей")
                return full_text
            else:
                raise Exception("Не удалось транскрибировать ни одну часть аудио")
                
        except Exception as e:
            logger.error(f"🎤 Ошибка разбивки и транскрипции: {e}")
            raise e
    
>>>>>>> 2e78121b
    def cleanup_temp_file(self, temp_dir: str):
        """Очищает временные файлы"""
        try:
            shutil.rmtree(temp_dir)
            logger.info(f"🎵 Временная аудио директория удалена: {temp_dir}")
        except Exception as e:
            logger.error(f"🎵 Ошибка при удалении временной аудио директории {temp_dir}: {e}")<|MERGE_RESOLUTION|>--- conflicted
+++ resolved
@@ -264,18 +264,6 @@
         return self.recognizer.recognize_sphinx(audio)
     
     def _transcribe_with_groq_whisper(self, audio_file_path: str) -> str:
-<<<<<<< HEAD
-        """Транскрипция через Groq Whisper API"""
-        try:
-            with open(audio_file_path, 'rb') as file:
-                transcription = self.groq_client.audio.transcriptions.create(
-                    file=(os.path.basename(audio_file_path), file.read()),
-                    model="whisper-large-v3",
-                    language="ru",
-                    response_format="text"
-                )
-                return transcription
-=======
         """Транскрипция через Groq Whisper API с разбивкой на части"""
         try:
             # Проверяем размер файла
@@ -297,13 +285,10 @@
                 logger.info(f"🎤 Файл слишком большой ({file_size/1024/1024:.1f}MB), разбиваю на части...")
                 return self._split_and_transcribe_audio(audio_file_path)
                 
->>>>>>> 2e78121b
         except Exception as e:
             logger.error(f"Groq Whisper транскрипция не удалась: {e}")
             raise e
     
-<<<<<<< HEAD
-=======
     def _split_and_transcribe_audio(self, audio_file_path: str) -> str:
         """Разбивает большой аудио файл на части и транскрибирует каждую часть"""
         try:
@@ -380,7 +365,6 @@
             logger.error(f"🎤 Ошибка разбивки и транскрипции: {e}")
             raise e
     
->>>>>>> 2e78121b
     def cleanup_temp_file(self, temp_dir: str):
         """Очищает временные файлы"""
         try:
