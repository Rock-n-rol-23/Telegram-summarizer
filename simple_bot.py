#!/usr/bin/env python3
"""
Simple Telegram Bot для суммаризации текста и веб-страниц
Минимальная версия с прямым использованием Telegram Bot API
"""

import logging
import asyncio
import json
import time
import re
from datetime import datetime
from typing import Dict, Set, Optional
import os
import sys
import aiohttp
import sqlite3
from groq import Groq
from dotenv import load_dotenv
import requests
from bs4 import BeautifulSoup
import validators
from urllib.parse import urlparse
from readability import parse
from youtube_processor import YouTubeProcessor

# Загружаем переменные окружения
load_dotenv()

# Настройка логирования
logging.basicConfig(
    level=logging.INFO,
    format='%(asctime)s - %(name)s - %(levelname)s - %(message)s',
    handlers=[
        logging.FileHandler('bot.log', encoding='utf-8'),
        logging.StreamHandler(sys.stdout)
    ]
)
logger = logging.getLogger(__name__)

class SimpleTelegramBot:
    """Простой Telegram бот для суммаризации текста"""
    
    def __init__(self):
        self.token = os.getenv('TELEGRAM_BOT_TOKEN')
        self.groq_api_key = os.getenv('GROQ_API_KEY')
        
        if not self.token:
            raise ValueError("TELEGRAM_BOT_TOKEN не найден в переменных окружения")
        
        # Инициализация Groq клиента
        self.groq_client = None
        if self.groq_api_key:
            try:
                self.groq_client = Groq(api_key=self.groq_api_key)
                logger.info("Groq API клиент инициализирован")
            except Exception as e:
                logger.error(f"Ошибка инициализации Groq API: {e}")
        
        # Базовый URL для Telegram API
        self.base_url = f"https://api.telegram.org/bot{self.token}"
        
        # Защита от спама
        self.user_requests: Dict[int, list] = {}
        self.processing_users: Set[int] = set()
        
        # Состояния пользователей для настраиваемой суммаризации
        self.user_states: Dict[int, dict] = {}
        self.user_settings: Dict[int, dict] = {}
        
        # Временное хранение сообщений для объединения
        self.user_messages_buffer: Dict[int, list] = {}
        
        # Инициализация базы данных
        from database import DatabaseManager
        database_url = os.getenv('DATABASE_URL', 'sqlite:///bot_database.db')
        self.db = DatabaseManager(database_url)
        self.db.init_database()
        
        # Инициализация YouTube процессора
        self.youtube_processor = YouTubeProcessor(groq_client=self.groq_client)
        logger.info("YouTube процессор инициализирован")
        
        logger.info("Simple Telegram Bot инициализирован")
    
    def extract_urls_from_message(self, text: str) -> list:
        """Извлекает все URL из текста сообщения"""
        # Паттерн для поиска URL
        url_pattern = r'http[s]?://(?:[a-zA-Z]|[0-9]|[$-_@.&+]|[!*\\(\\),]|(?:%[0-9a-fA-F][0-9a-fA-F]))+'
        urls = re.findall(url_pattern, text)
        
        # Проверяем валидность каждого URL
        valid_urls = []
        for url in urls:
            if validators.url(url):
                valid_urls.append(url)
        
        return valid_urls
    
    def extract_webpage_content(self, url: str, timeout: int = 30) -> dict:
        """Извлекает основной текст с веб-страницы"""
        try:
            # Заголовки для имитации браузера
            headers = {
                'User-Agent': 'Mozilla/5.0 (Windows NT 10.0; Win64; x64) AppleWebKit/537.36 (KHTML, like Gecko) Chrome/91.0.4472.124 Safari/537.36'
            }
            
            # Загрузка страницы
            response = requests.get(url, headers=headers, timeout=timeout)
            response.raise_for_status()
            
            # Проверка размера контента (максимум 5MB)
            if len(response.content) > 5 * 1024 * 1024:
                raise Exception("Файл слишком большой для обработки")
            
            # Очистка от HTML тегов напрямую
            soup = BeautifulSoup(response.content, 'lxml')
            
            # Удаление ненужных элементов
            for element in soup(['script', 'style', 'nav', 'header', 'footer', 'aside']):
                element.decompose()
            
            # Извлечение текста
            text = soup.get_text()
            
            # Очистка текста
            lines = (line.strip() for line in text.splitlines())
            chunks = (phrase.strip() for line in lines for phrase in line.split("  "))
            text = ' '.join(chunk for chunk in chunks if chunk)
            
            # Получение заголовка страницы
            title_tag = soup.find('title')
            title = title_tag.get_text().strip() if title_tag else "Без заголовка"
            
            return {
                'title': title,
                'content': text,
                'url': url,
                'success': True
            }
            
        except requests.exceptions.Timeout:
            return {'success': False, 'error': 'Время ожидания истекло'}
        except requests.exceptions.ConnectionError:
            return {'success': False, 'error': 'Не удается подключиться к сайту'}
        except requests.exceptions.HTTPError as e:
            return {'success': False, 'error': f'Ошибка HTTP: {e.response.status_code}'}
        except Exception as e:
            return {'success': False, 'error': f'Ошибка при обработке: {str(e)}'}
    
    def is_url_allowed(self, url: str) -> bool:
        """Проверяет, разрешен ли URL для обработки"""
        blocked_domains = [
            'facebook.com', 'instagram.com', 'twitter.com', 'x.com',
            'youtube.com', 'tiktok.com', 'vk.com'  # Социальные сети сложно парсить
        ]
        
        domain = urlparse(url).netloc.lower()
        
        for blocked in blocked_domains:
            if blocked in domain:
                return False
        return True
    
    def simple_text_summary(self, text: str, max_sentences: int = 3) -> str:
        """Простая суммаризация без AI - берет первые предложения"""
        # Разбивка на предложения
        sentences = re.split(r'[.!?]+', text)
        sentences = [s.strip() for s in sentences if len(s.strip()) > 20]
        
        # Берем первые несколько предложений
        summary_sentences = sentences[:max_sentences]
        summary = '. '.join(summary_sentences)
        
        if len(summary) > 500:
            summary = summary[:500] + "..."
        
        return summary
    
    def get_user_compression_level(self, user_id: int) -> int:
        """Получение уровня сжатия пользователя из базы данных"""
        try:
            settings = self.db.get_user_settings(user_id)
            return settings.get('compression_level', 30)  # По умолчанию 30%
        except Exception as e:
            logger.error(f"Ошибка получения настроек пользователя {user_id}: {e}")
            return 30

    def update_user_compression_level(self, user_id: int, compression_level: int, username: str = ""):
        """Обновление уровня сжатия пользователя в базе данных"""
        try:
            logger.info(f"SimpleTelegramBot: начинаю обновление уровня сжатия для пользователя {user_id}: {compression_level}%")
            self.db.update_compression_level(user_id, compression_level, username)
            logger.info(f"SimpleTelegramBot: уровень сжатия для пользователя {user_id} успешно обновлен: {compression_level}%")
        except Exception as e:
            logger.error(f"SimpleTelegramBot: ошибка обновления уровня сжатия для пользователя {user_id}: {e}")
            raise


    
    async def send_message(self, chat_id: int, text: str, parse_mode: Optional[str] = None, reply_markup: Optional[dict] = None):
        """Отправка сообщения с поддержкой inline-клавиатур"""
        url = f"{self.base_url}/sendMessage"
        data = {
            "chat_id": chat_id,
            "text": text[:4096]  # Telegram ограничивает длину сообщения
        }
        if parse_mode:
            data["parse_mode"] = parse_mode
        if reply_markup:
            data["reply_markup"] = reply_markup  # Убираем json.dumps()
        
        logger.info(f"📤 SEND_MESSAGE: Отправка сообщения в чат {chat_id}")
        
        try:
            async with aiohttp.ClientSession() as session:
                # Используем json=data когда есть reply_markup, иначе data=data
                if reply_markup:
                    async with session.post(url, json=data) as response:
                        result = await response.json()
                else:
                    async with session.post(url, data=data) as response:
                        result = await response.json()
                        
                if result.get("ok"):
                    logger.info(f"Сообщение успешно отправлено в чат {chat_id}")
                else:
                    logger.error(f"Ошибка отправки сообщения в чат {chat_id}: {result}")
                return result
        except Exception as e:
            logger.error(f"Ошибка отправки сообщения в чат {chat_id}: {e}")
            return None
    

    
    def check_user_rate_limit(self, user_id: int) -> bool:
        """Проверка лимита запросов пользователя"""
        now = time.time()
        if user_id not in self.user_requests:
            self.user_requests[user_id] = []
        
        # Удаляем запросы старше 1 минуты
        self.user_requests[user_id] = [
            req_time for req_time in self.user_requests[user_id] 
            if now - req_time < 60
        ]
        
        # Проверяем лимит (10 запросов в минуту)
        if len(self.user_requests[user_id]) >= 10:
            return False
        
        self.user_requests[user_id].append(now)
        return True
    
    async def summarize_text(self, text: str, target_ratio: float = 0.3) -> str:
        """Суммаризация текста с помощью Groq API"""
        if not self.groq_client:
            return "❌ Groq API недоступен. Пожалуйста, проверьте настройки."
        
        try:
            # Дополнительная нормализация текста перед отправкой в API
            try:
                import re
                # Убираем проблемные символы и нормализуем пробелы
                text = re.sub(r'[\x00-\x08\x0B\x0C\x0E-\x1F\x7F]', '', text)  # Удаляем управляющие символы
                text = re.sub(r'\s+', ' ', text)  # Заменяем множественные пробелы
                text = text.strip()
                
                if not text:
                    return "❌ Текст пуст после нормализации"
                    
            except Exception as norm_error:
                logger.warning(f"Ошибка при дополнительной нормализации: {norm_error}")
                # Продолжаем с исходным текстом
            
            target_length = int(len(text) * target_ratio)
            
            prompt = f"""Ты - эксперт по суммаризации текстов. Создай краткое саммари следующего текста на том же языке, что и исходный текст.

Требования:
- Саммари должно быть примерно {target_length} символов (целевое сжатие: {target_ratio:.0%})
- Сохрани все ключевые моменты и важную информацию
- Используй структурированный формат с bullet points (•)
- Пиши естественным языком, сохраняя стиль исходного текста
- Если текст на русском - отвечай на русском языке
- Начни ответ сразу с саммари, без вступлений

Текст для суммаризации:
{text}"""
            
            response = self.groq_client.chat.completions.create(
                messages=[{"role": "user", "content": prompt}],
                model="llama-3.3-70b-versatile",
                temperature=0.3,
                max_tokens=2000,
                top_p=0.9,
                stream=False
            )
            
            if response.choices and response.choices[0].message:
                summary = response.choices[0].message.content
                if summary:
                    return summary.strip()
            return "❌ Не удалось получить ответ от модели"
            
        except Exception as e:
            logger.error(f"Ошибка при суммаризации: {e}")
            import traceback
            logger.error(f"Детали ошибки суммаризации: {traceback.format_exc()}")
            return f"❌ Ошибка при обработке текста: {str(e)[:100]}"
    
    async def handle_start_command(self, update: dict):
        """Обработка команды /start"""
        chat_id = update["message"]["chat"]["id"]
        user = update["message"]["from"]
        
        logger.info(f"Обработка команды /start от пользователя {user.get('id')} в чате {chat_id}")
        
        # Очищаем любые пользовательские клавиатуры
        await self.clear_custom_keyboards(chat_id)
        
        welcome_text = """🤖 Привет! Я бот для создания кратких саммари текста и веб-страниц.

📝 **Что я умею:**
• Суммаризация любого текста или пересланного сообщения
• Краткое изложение веб-статей - просто пришли ссылку!
<<<<<<< HEAD
• Резюме YouTube видео с извлечением субтитров
=======
• Резюме YouTube видео с извлечением субтитров (до 2 часов)
>>>>>>> d8c67a33
• Настраиваемые уровни сжатия: 10%, 30%, 50%

🚀 **Начни прямо сейчас:**
• Отправь текст → получи саммари
• Пришли ссылку на статью → получи резюме
• Пришли YouTube ссылку → получи краткое содержание видео
• Используй /10, /30, /50 для выбора уровня сжатия

📋 **Команды:**
/help - подробная справка
/stats - твоя статистика

🔥 Powered by Llama 3.3 70B - лучшая модель для русского языка!"""
        
        await self.send_message(chat_id, welcome_text)
    
    async def handle_help_command(self, update: dict):
        """Обработка команды /help"""
        chat_id = update["message"]["chat"]["id"]
        
        help_text = """📖 Как использовать бота:

🔥 **БЫСТРАЯ СУММАРИЗАЦИЯ:**
• Отправьте текст → получите сжатие 30%
• Перешлите сообщение → автоматическая обработка

🔗 **СУММАРИЗАЦИЯ ВЕБ-СТРАНИЦ:**
• Отправьте ссылку на статью → получите краткое резюме
• Поддержка: Хабр, РБК, новостных сайтов, блогов
• Максимум 3 ссылки за раз

🎥 **СУММАРИЗАЦИЯ YOUTUBE ВИДЕО:**
• Отправьте ссылку на YouTube → резюме видео
• Извлечение субтитров и описания видео
• Структурированное резюме с ключевыми моментами
<<<<<<< HEAD
• Обработка видео до 2 часов
=======
• ⏱️ Длительность видео: до 2 часов (120 минут)
>>>>>>> d8c67a33

⚡ **КОМАНДЫ СУММАРИЗАЦИИ:**
• /10 → максимальное сжатие (10%)
• /30 → сбалансированное сжатие (30%)  
• /50 → умеренное сжатие (50%)

💬 **ТЕКСТОВЫЕ КОМАНДЫ:**
• Отправьте: 10%, 30% или 50%
• Потом отправьте текст для обработки

📊 **ДРУГИЕ КОМАНДЫ:**
• /stats → ваша статистика
• /help → эта справка

💡 **Особенности:**
• Минимум 20 символов для текста
• Поддержка emoji и спецсимволов
• Автосохранение ваших настроек сжатия
• До 10 запросов в минуту
• Работает на Llama 3.3 70B"""
        
        await self.send_message(chat_id, help_text)
    
    async def handle_stats_command(self, update: dict):
        """Обработка команды /stats"""
        chat_id = update["message"]["chat"]["id"]
        user_id = update["message"]["from"]["id"]
        
        try:
            user_stats = self.db.get_user_stats(user_id)
        except Exception as e:
            logger.error(f"Ошибка получения статистики пользователя {user_id}: {e}")
            user_stats = {
                'total_requests': 0,
                'total_chars': 0,
                'total_summary_chars': 0,
                'avg_compression': 0,
                'first_request': None
            }
        
        stats_text = f"""📊 Ваша статистика:

• Обработано текстов: {user_stats['total_requests']}
• Символов обработано: {user_stats['total_chars']:,}
• Символов в саммари: {user_stats['total_summary_chars']:,}
• Среднее сжатие: {user_stats['avg_compression']:.1%}
• Первый запрос: {user_stats['first_request'] or 'Нет данных'}

📈 Используйте бота для обработки длинных текстов и статей!"""
        
        await self.send_message(chat_id, stats_text)

    async def handle_compression_command(self, update: dict, compression_level: int):
        """Обработка команд уровня сжатия (/10, /30, /50 или 10%, 30%, 50%)"""
        chat_id = update["message"]["chat"]["id"]
        user_id = update["message"]["from"]["id"]
        
        try:
            # Получаем username пользователя для логирования
            username = update["message"]["from"].get("username", "")
            
            # Сохраняем новый уровень сжатия в базе данных
            self.update_user_compression_level(user_id, compression_level, username)
            
            compression_text = f"{compression_level}%"
            confirmation_text = f"""✅ Уровень сжатия обновлен: {compression_text}

Теперь все ваши тексты будут суммаризированы с уровнем сжатия {compression_text}.

📝 Отправьте текст для суммаризации или используйте другие команды:
• /10 → максимальное сжатие (10%)
• /30 → сбалансированное сжатие (30%)  
• /50 → умеренное сжатие (50%)
• /help → справка
• /stats → статистика"""
            
            await self.send_message(chat_id, confirmation_text)
            logger.info(f"Пользователь {user_id} изменил уровень сжатия на {compression_level}%")
            
        except Exception as e:
            logger.error(f"Ошибка обработки команды сжатия {compression_level}% для пользователя {user_id}: {e}")
            await self.send_message(chat_id, "❌ Произошла ошибка при изменении настроек. Попробуйте еще раз.")
    

    

    

    
    async def send_text_request(self, chat_id: int, user_id: int):
        """Запрос текста для суммаризации"""
        settings = self.user_settings[user_id]
        compression_text = {"10": "10%", "30": "30%", "50": "50%"}[settings["compression"]]
        format_text = {
            "bullets": "маркированный список", 
            "paragraph": "связный абзац", 
            "keywords": "ключевые слова"
        }[settings["format"]]
        
        text = f"""✅ Настройки применены:
• Сжатие: {compression_text}
• Формат: {format_text}

📝 Теперь отправьте текст для суммаризации любым способом:

1️⃣ Напишите или вставьте текст прямо в чат
2️⃣ Перешлите одно или несколько сообщений
3️⃣ Отправьте несколько сообщений подряд - я их объединю

Минимум: 100 символов
Максимум: 10,000 символов

💡 Для отмены используйте команду /start"""
        
        await self.send_message(chat_id, text)
        
        # Устанавливаем состояние ожидания текста
        self.user_states[user_id]["step"] = "waiting_text"
    

    
    async def handle_custom_summarize_text(self, update: dict, text: str):
        """Обработка текста в режиме настраиваемой суммаризации"""
        chat_id = update["message"]["chat"]["id"]
        user_id = update["message"]["from"]["id"]
        
        try:
            # Добавляем текст в буфер сообщений пользователя
            self.user_messages_buffer[user_id].append({
                "text": text,
                "timestamp": datetime.now(),
                "is_forwarded": "forward_from" in update["message"] or "forward_from_chat" in update["message"]
            })
            
            # Проверяем, нужно ли ждать еще сообщений
            total_chars = sum(len(msg["text"]) for msg in self.user_messages_buffer[user_id])
            
            if len(self.user_messages_buffer[user_id]) == 1 and total_chars >= 100:
                # Если это первое сообщение и оно достаточно длинное - обрабатываем сразу
                await self.process_custom_summarization(chat_id, user_id)
            elif len(self.user_messages_buffer[user_id]) > 1:
                # Если уже есть несколько сообщений - спрашиваем, продолжать ли сбор
                await self.send_message(chat_id, 
                    f"📝 Собрано сообщений: {len(self.user_messages_buffer[user_id])}\n"
                    f"📊 Общий объем: {total_chars:,} символов\n\n"
                    f"Отправьте текст: 'ok' для обработки или еще текст для добавления")
            else:
                # Слишком мало символов
                await self.send_message(chat_id, 
                    f"📝 Получено: {total_chars} символов\n"
                    f"Минимум: 100 символов\n\n"
                    f"Отправьте больше текста или пересланных сообщений.")
                    
        except Exception as e:
            logger.error(f"Ошибка обработки текста настраиваемой суммаризации: {e}")
            await self.send_message(chat_id, "❌ Произошла ошибка при обработке текста. Попробуйте снова.")
    
    async def process_custom_summarization(self, chat_id: int, user_id: int):
        """Выполнение настраиваемой суммаризации с выбранными параметрами"""
        try:
            if user_id not in self.user_settings or user_id not in self.user_messages_buffer:
                await self.send_message(chat_id, "❌ Настройки суммаризации не найдены. Используйте /summarize для начала.")
                return
            
            # Объединяем все сообщения
            combined_text = ""
            for msg in self.user_messages_buffer[user_id]:
                if combined_text:
                    combined_text += "\n\n"
                combined_text += msg["text"]
            
            total_chars = len(combined_text)
            
            if total_chars < 100:
                await self.send_message(chat_id, f"❌ Недостаточно текста для суммаризации ({total_chars} символов). Минимум: 100 символов.")
                return
                
            if total_chars > 10000:
                await self.send_message(chat_id, f"❌ Слишком много текста ({total_chars:,} символов). Максимум: 10,000 символов.")
                return
            
            # Отправляем сообщение о начале обработки
            processing_msg = await self.send_message(chat_id, "⏳ Обрабатываю текст с выбранными настройками...")
            
            # Получаем настройки пользователя
            settings = self.user_settings[user_id]
            compression_ratio = int(settings["compression"]) / 100.0
            format_type = settings["format"]
            
            # Выполняем настраиваемую суммаризацию
            summary = await self.custom_summarize_text(combined_text, compression_ratio, format_type)
            
            # Удаляем сообщение о обработке
            if processing_msg:
                await self.delete_message(chat_id, processing_msg.get("message_id"))
            
            # Формируем ответ
            format_emoji = {"bullets": "•", "paragraph": "📄", "keywords": "🏷️"}[format_type]
            compression_text = f"{settings['compression']}%"
            
            response_text = f"""{format_emoji} **Настраиваемая суммаризация**
📊 Сжатие: {compression_text} | 📝 Исходный текст: {total_chars:,} символов

{summary}

✅ Суммаризация завершена! Используйте /summarize для новой настраиваемой суммаризации."""
            
            await self.send_message(chat_id, response_text)
            
            # Сохраняем статистику
            try:
                # username = update["message"]["from"].get("username", "")
                self.db.save_user_request(user_id, "", total_chars, len(summary), 0.0, 'groq')
            except Exception as save_error:
                logger.error(f"Ошибка сохранения запроса в БД: {save_error}")
            
            # Очищаем состояние пользователя
            if user_id in self.user_states:
                del self.user_states[user_id]
            if user_id in self.user_settings:
                del self.user_settings[user_id]
            if user_id in self.user_messages_buffer:
                del self.user_messages_buffer[user_id]
                
        except Exception as e:
            logger.error(f"Ошибка выполнения настраиваемой суммаризации: {e}")
            await self.send_message(chat_id, "❌ Произошла ошибка при суммаризации. Попробуйте позже.")
    
    async def custom_summarize_text(self, text: str, compression_ratio: float, format_type: str) -> str:
        """Настраиваемая суммаризация текста с заданными параметрами"""
        try:
            target_length = int(len(text) * compression_ratio)
            
            # Определяем специфичные инструкции для каждого формата
            format_instructions = {
                "bullets": """- Создай маркированный список ключевых пунктов
- Используй bullet points (•) для каждого пункта
- Каждый пункт должен быть краткой, но информативной мыслью
- Структурируй по важности: сначала самое важное""",
                
                "paragraph": """- Создай связный абзац в виде краткого изложения
- Текст должен читаться естественно и плавно
- Сохрани логическую структуру исходного текста
- Используй переходные слова и связки между предложениями""",
                
                "keywords": """- Создай список ключевых слов и терминов
- Выдели самые важные понятия из текста
- Используй формат: слово/термин - краткое пояснение
- Расположи по важности: сначала центральные концепции"""
            }
            
            prompt = f"""Ты - эксперт по суммаризации текстов. Создай саммари следующего текста на том же языке, что и исходный текст.

Требования:
- Саммари должно быть примерно {target_length} символов (целевое сжатие: {compression_ratio:.0%})
- Сохрани все ключевые моменты и важную информацию
- Если текст на русском - отвечай на русском языке

Формат результата:
{format_instructions[format_type]}

Начни ответ сразу с саммари, без вступлений и комментариев.

Текст для суммаризации:
{text}"""
            
            if self.groq_client:
                response = self.groq_client.chat.completions.create(
                messages=[{"role": "user", "content": prompt}],
                model="llama-3.3-70b-versatile",
                temperature=0.3,
                max_tokens=2000,
                top_p=0.9,
                stream=False
            )
            
            if response.choices and response.choices[0].message:
                summary = response.choices[0].message.content
                if summary:
                    return summary.strip()
            return "❌ Не удалось получить ответ от модели"
            
        except Exception as e:
            logger.error(f"Ошибка при настраиваемой суммаризации: {e}")
            return f"❌ Ошибка при обработке текста: {str(e)[:100]}"
    
    async def handle_text_message(self, update: dict, message_text: Optional[str] = None):
        """Обработка текстовых сообщений"""
        chat_id = update["message"]["chat"]["id"]
        user = update["message"]["from"]
        user_id = user["id"]
        username = user.get("username", "")
        

        
        # Используем переданный текст или извлекаем из сообщения
        if message_text:
            text = message_text
        else:
            # Функция для извлечения и нормализации текста из сообщения
            def extract_text_from_message(msg):
                text = None
                if "text" in msg:
                    text = msg["text"]
                elif "caption" in msg:
                    text = msg["caption"]
                
                logger.info(f"DEBUG handle_text_message: Исходный текст: '{text}'")
                
                # Нормализация текста для обработки сообщений с отступами
                if text:
                    try:
                        # Убираем лишние пробелы и отступы
                        import re
                        # Удаляем избыточные пробелы в начале и конце строк
                        text = '\n'.join(line.strip() for line in text.split('\n'))
                        # Заменяем множественные пробелы на одиночные
                        text = re.sub(r' +', ' ', text)
                        # Заменяем множественные переносы строк на двойные
                        text = re.sub(r'\n{3,}', '\n\n', text)
                        # Убираем пробелы в начале и конце всего текста
                        text = text.strip()
                        
                        # Проверяем, что после нормализации остался смысловой текст
                        # НЕ фильтруем команды (начинающиеся с /)
                        clean_text = text.replace(' ', '').replace('\n', '').replace('\t', '')
                        if text.startswith('/'):
                            logger.info(f"DEBUG: Команда обнаружена и пропущена через фильтр в handle_text_message: '{text}'")
                        elif len(clean_text) < 10:
                            logger.warning(f"Текст после нормализации слишком короткий: '{text[:100]}'")
                            return None
                            
                        logger.info(f"Текст нормализован: было {len(msg.get('text', msg.get('caption', '')))}, стало {len(text)} символов")
                        return text
                    except Exception as e:
                        logger.error(f"Ошибка при нормализации текста: {e}")
                        # В случае ошибки возвращаем исходный текст
                        return text.strip() if text else None
                
                return None
            
            text = extract_text_from_message(update["message"])
            if not text:
                logger.error("Не удалось извлечь текст из сообщения")
                return
        
        logger.info(f"Получен текст от пользователя {user_id} ({username}), длина: {len(text)} символов")
        
        # Проверка лимита запросов
        if not self.check_user_rate_limit(user_id):
            await self.send_message(chat_id, "⏰ Превышен лимит запросов!\n\nПожалуйста, подождите минуту перед отправкой нового текста. Лимит: 10 запросов в минуту.")
            return
        
        # Проверка на повторную обработку
        if user_id in self.processing_users:
            await self.send_message(chat_id, "⚠️ Обработка в процессе!\n\nПожалуйста, дождитесь завершения предыдущего запроса.")
            return
        
        # Проверка минимальной длины текста
        if len(text) < 50:
            await self.send_message(chat_id, f"📝 Текст слишком короткий!\n\nДля качественной суммаризации нужно минимум 50 символов.\nВаш текст: {len(text)} символов.")
            return
        
        # Добавляем пользователя в список обрабатываемых
        self.processing_users.add(user_id)
        
        try:
            # Отправляем сообщение о начале обработки
            processing_response = await self.send_message(chat_id, "🤖 Обрабатываю ваш текст...\n\nЭто может занять несколько секунд.")
            processing_message_id = processing_response.get("result", {}).get("message_id") if processing_response else None
            
            start_time = time.time()
            
            # Получаем уровень сжатия пользователя из базы данных
            user_compression_level = self.get_user_compression_level(user_id)
            target_ratio = user_compression_level / 100.0
            
            # Выполняем суммаризацию с пользовательскими настройками
            summary = await self.summarize_text(text, target_ratio=target_ratio)
            
            processing_time = time.time() - start_time
            
            if summary and not summary.startswith("❌"):
                # Сохраняем запрос в базу данных
                try:
                    self.db.save_user_request(user_id, username, len(text), len(summary), processing_time, 'groq')
                except Exception as save_error:
                    logger.error(f"Ошибка сохранения запроса в БД: {save_error}")
                
                # Вычисляем статистику
                compression_ratio = len(summary) / len(text)
                
                # Формируем ответ
                response_text = f"""📋 Саммари готово! (Уровень сжатия: {user_compression_level}%)

{summary}

📊 Статистика:
• Исходный текст: {len(text):,} символов
• Саммари: {len(summary):,} символов
• Сжатие: {compression_ratio:.1%}
• Время обработки: {processing_time:.1f}с"""
                
                # Удаляем сообщение о обработке
                if processing_message_id:
                    await self.delete_message(chat_id, processing_message_id)
                
                await self.send_message(chat_id, response_text)
                
                logger.info(f"Успешно обработан текст пользователя {user_id}, сжатие: {compression_ratio:.1%}")
                
            else:
                # Удаляем сообщение о обработке
                if processing_message_id:
                    await self.delete_message(chat_id, processing_message_id)
                
                await self.send_message(chat_id, "❌ Ошибка при обработке текста!\n\nПопробуйте позже или обратитесь к администратору.")
                
                logger.error(f"Не удалось обработать текст пользователя {user_id}")
        
        except Exception as e:
            logger.error(f"Ошибка при обработке текста пользователя {user_id}: {str(e)}")
            
            await self.send_message(chat_id, f"❌ Произошла ошибка!\n\nПожалуйста, попробуйте позже.")
        
        finally:
            # Удаляем пользователя из списка обрабатываемых
            self.processing_users.discard(user_id)
    
    async def handle_update(self, update: dict):
        """Обработка обновлений от Telegram"""
        try:
            logger.info(f"Полученное обновление: {update}")
            
            if "message" in update:
                message = update["message"]
                logger.info(f"Найдено сообщение в обновлении: {message}")
                
                # Проверяем наличие текста в сообщении (обычном или пересланном)
                text = None
                chat_id = message["chat"]["id"]
                user_id = message["from"]["id"]
                
                # Функция для извлечения и нормализации текста из сообщения
                def extract_text_from_message_handle_update(msg):
                    text = None
                    if "text" in msg:
                        text = msg["text"]
                    elif "caption" in msg:
                        text = msg["caption"]
                    
                    logger.info(f"DEBUG handle_update extract: Исходный текст: '{text}'")
                    
                    # Для команд - НЕ нормализуем, возвращаем как есть
                    if text and text.startswith('/'):
                        logger.info(f"DEBUG handle_update extract: Команда обнаружена - возвращаем как есть: '{text}'")
                        return text.strip()
                    
                    # Нормализация текста для обработки сообщений с отступами
                    if text:
                        try:
                            # Убираем лишние пробелы и отступы
                            import re
                            # Удаляем избыточные пробелы в начале и конце строк
                            text = '\n'.join(line.strip() for line in text.split('\n'))
                            # Заменяем множественные пробелы на одиночные
                            text = re.sub(r' +', ' ', text)
                            # Заменяем множественные переносы строк на двойные
                            text = re.sub(r'\n{3,}', '\n\n', text)
                            # Убираем пробелы в начале и конце всего текста
                            text = text.strip()
                            
                            # Проверяем длину для обычных текстов (не команд)
                            # Более мягкая проверка длины - считаем только символы, исключая пробелы
                            clean_text = ''.join(c for c in text if not c.isspace())
                            if len(clean_text) < 5:  # Уменьшили минимум для emoji
                                logger.warning(f"Текст после нормализации слишком короткий: '{text[:100]}'")
                                return None
                                
                            logger.info(f"Текст нормализован: было {len(msg.get('text', msg.get('caption', '')))}, стало {len(text)} символов")
                            return text
                        except Exception as e:
                            logger.error(f"Ошибка при нормализации текста: {e}")
                            # В случае ошибки возвращаем исходный текст
                            return text.strip() if text else None
                    
                    return None
                
                # Извлекаем текст из сообщения (работает для обычных и пересланных)
                text = extract_text_from_message_handle_update(message)
                logger.info(f"DEBUG handle_update: Результат extract_text_from_message: '{text}'")
                
                if text:
                    # Определяем тип сообщения для логирования
                    if "forward_from" in message or "forward_from_chat" in message or "forward_origin" in message:
                        logger.info(f"Получено пересланное сообщение от пользователя {user_id}: '{text[:50]}...'")
                    else:
                        logger.info(f"Получено сообщение от пользователя {user_id}: '{text[:50]}...'")
                elif "forward_from" in message or "forward_from_chat" in message or "forward_origin" in message:
                    # Пересланное сообщение без текста - просто игнорируем без ошибки
                    logger.info(f"Получено пересланное медиа сообщение без текста от пользователя {user_id} - игнорируем")
                    return
                
                if text:
                    logger.info(f"DEBUG: Текст получен для обработки: '{text}'")
                    if text.startswith("/"):
                        # Обработка команд
                        logger.info(f"DEBUG: Начинаю обработку команды: {text}")
                        if text == "/start":
                            await self.handle_start_command(update)
                        elif text == "/help":
                            await self.handle_help_command(update)
                        elif text == "/stats":
                            await self.handle_stats_command(update)

                        elif text in ["/10"]:
                            await self.handle_compression_command(update, 10)
                        elif text in ["/30"]:
                            await self.handle_compression_command(update, 30)
                        elif text in ["/50"]:
                            await self.handle_compression_command(update, 50)
                        else:
                            logger.warning(f"Неизвестная команда: {text}")
                            await self.send_message(
                                chat_id,
                                "❓ Неизвестная команда. Используйте /help для получения справки."
                            )
                    else:
                        # Проверяем текстовые команды уровня сжатия
                        if text.strip() in ["10%", "30%", "50%"]:
                            compression_level = int(text.strip().replace('%', ''))
                            await self.handle_compression_command(update, compression_level)
                        elif user_id in self.user_states:
                            current_step = self.user_states[user_id].get("step")
                            
                            # Обработка выбора уровня сжатия текстом
                            if current_step == "compression_level" and text.strip() in ["10%", "30%", "50%"]:
                                compression_level = text.strip().replace("%", "")
                                self.user_settings[user_id] = {"compression": compression_level, "format": "bullets"}
                                self.user_states[user_id]["step"] = "waiting_text"
                                await self.send_text_request(chat_id, user_id)
                                return
                            
                            # Обработка текста в режиме ожидания
                            elif current_step == "waiting_text":
                                if text.strip().lower() == "ok" and user_id in self.user_messages_buffer and len(self.user_messages_buffer[user_id]) > 0:
                                    # Обработка собранных сообщений
                                    await self.process_custom_summarization(chat_id, user_id)
                                    return
                                else:
                                    await self.handle_custom_summarize_text(update, text)
                                    return

                        # Обработка процентов без предварительной настройки (быстрый режим)
                        if text.strip() in ["10%", "30%", "50%"] and user_id not in self.user_states:
                            compression_level = text.strip().replace("%", "")
                            self.user_states[user_id] = {"step": "waiting_text"}
                            self.user_settings[user_id] = {"compression": compression_level, "format": "bullets"}
                            self.user_messages_buffer[user_id] = []
                            
                            await self.send_text_request(chat_id, user_id)
                            return

                        # Проверяем, находится ли пользователь в режиме настраиваемой суммаризации
                        if user_id in self.user_states and self.user_states[user_id].get("step") == "waiting_text":
                            await self.handle_custom_summarize_text(update, text)
                        else:
                            # Проверяем, есть ли YouTube URL в сообщении
                            youtube_urls = self.youtube_processor.extract_youtube_urls(text)
                            if youtube_urls:
                                # Обработка YouTube видео
                                await self.handle_youtube_message(update, youtube_urls)
                                return
                            
                            # Проверяем, есть ли обычные URL в сообщении
                            urls = self.extract_urls_from_message(text)
                            if urls:
                                # Обработка сообщений с URL
                                await self.handle_url_message(update, urls)
                                return
                            
                            # Прямая обработка текста без дублирования в handle_text_message
                            logger.info(f"Обработка текстового сообщения от пользователя {user_id}")
                            
                            # Проверка лимита запросов
                            if not self.check_user_rate_limit(user_id):
                                await self.send_message(chat_id, "⏰ Превышен лимит запросов!\n\nПожалуйста, подождите минуту перед отправкой нового текста. Лимит: 10 запросов в минуту.")
                                return
                            
                            # Проверка на повторную обработку
                            if user_id in self.processing_users:
                                await self.send_message(chat_id, "⚠️ Обработка в процессе!\n\nПожалуйста, дождитесь завершения предыдущего запроса.")
                                return
                            
                            # Проверка минимальной длины текста (с учетом emoji)
                            # Считаем только значимые символы, исключая пробелы
                            significant_chars = ''.join(c for c in text if not c.isspace())
                            if len(significant_chars) < 20:  # Более мягкое ограничение с учетом emoji
                                await self.send_message(chat_id, f"📝 Текст слишком короткий!\n\nДля качественной суммаризации нужно минимум 20 значимых символов.\nВаш текст: {len(significant_chars)} символов.")
                                return
                            
                            # Добавляем пользователя в список обрабатываемых
                            self.processing_users.add(user_id)
                            
                            try:
                                username = update["message"]["from"].get("username", "")
                                
                                # Отправляем сообщение о начале обработки
                                processing_response = await self.send_message(chat_id, "🤖 Обрабатываю ваш текст...\n\nЭто может занять несколько секунд.")
                                processing_message_id = processing_response.get("result", {}).get("message_id") if processing_response else None
                                
                                start_time = time.time()
                                
                                # Получаем уровень сжатия пользователя из базы данных
                                user_compression_level = self.get_user_compression_level(user_id)
                                target_ratio = user_compression_level / 100.0
                                
                                # Выполняем суммаризацию с пользовательскими настройками
                                summary = await self.summarize_text(text, target_ratio=target_ratio)
                                
                                processing_time = time.time() - start_time
                                
                                if summary and not summary.startswith("❌"):
                                    # Сохраняем запрос в базу данных
                                    try:
                                        self.db.save_user_request(user_id, username, len(text), len(summary), processing_time, 'groq')
                                    except Exception as save_error:
                                        logger.error(f"Ошибка сохранения запроса в БД: {save_error}")
                                    
                                    # Вычисляем статистику
                                    compression_ratio = len(summary) / len(text)
                                    
                                    # Формируем ответ
                                    response_text = f"""📋 Саммари готово! (Уровень сжатия: {user_compression_level}%)

{summary}

📊 Статистика:
• Исходный текст: {len(text):,} символов
• Саммари: {len(summary):,} символов
• Сжатие: {compression_ratio:.1%}
• Время обработки: {processing_time:.1f}с"""
                                    
                                    # Удаляем сообщение о обработке
                                    if processing_message_id:
                                        await self.delete_message(chat_id, processing_message_id)
                                    
                                    await self.send_message(chat_id, response_text)
                                    
                                    logger.info(f"Успешно обработан текст пользователя {user_id}, сжатие: {compression_ratio:.1%}")
                                    
                                else:
                                    # Удаляем сообщение о обработке
                                    if processing_message_id:
                                        await self.delete_message(chat_id, processing_message_id)
                                    
                                    await self.send_message(chat_id, "❌ Ошибка при обработке текста!\n\nПопробуйте позже или обратитесь к администратору.")
                                    
                                    logger.error(f"Не удалось обработать текст пользователя {user_id}")
                            
                            except Exception as e:
                                logger.error(f"Ошибка при обработке текста пользователя {user_id}: {str(e)}")
                                await self.send_message(chat_id, f"❌ Произошла ошибка!\n\nПожалуйста, попробуйте позже.")
                            
                            finally:
                                # Удаляем пользователя из списка обрабатываемых
                                self.processing_users.discard(user_id)
                else:
                    # Проверяем, есть ли медиа контент
                    if any(key in message for key in ['photo', 'video', 'document', 'audio', 'voice', 'sticker', 'animation', 'video_note']):
                        # Медиа сообщение без текста - просто игнорируем без ошибки
                        logger.info(f"Получено медиа сообщение без текста от пользователя {user_id} - игнорируем")
                        return
                    else:
                        # Только если сообщение совсем пустое - тогда показываем ошибку
                        logger.warning(f"DEBUG: Сообщение не содержит ни текста, ни медиа контента: {message}")
                        await self.send_message(chat_id, "❌ Сообщение не содержит текста.\n\nПожалуйста, отправьте текстовое сообщение для суммаризации.")

            else:
                logger.warning(f"Неизвестный тип обновления: {update}")
                        
        except Exception as e:
            logger.error(f"Ошибка обработки обновления: {e}")
            import traceback
            logger.error(f"Детали ошибки: {traceback.format_exc()}")
    
    async def get_updates(self, offset = None, timeout: int = 30):
        """Получение обновлений от Telegram"""
        url = f"{self.base_url}/getUpdates"
        params = {
            "timeout": timeout,
            "allowed_updates": ["message"]
        }
        
        if offset:
            params["offset"] = offset
        
        logger.info(f"🔄 GET_UPDATES: Запрос обновлений с offset={offset}, timeout={timeout}")
        logger.info(f"🔄 GET_UPDATES: Allowed updates: {params['allowed_updates']}")
        
        try:
            async with aiohttp.ClientSession() as session:
                async with session.get(url, params=params) as response:
                    result = await response.json()
                    
                    if result and result.get("ok"):
                        update_list = result.get("result", [])
                        logger.info(f"🔄 GET_UPDATES: Получено {len(update_list)} обновлений")
                        for update in update_list:
                            if "message" in update:
                                msg = update["message"]
                                logger.info(f"📨 GET_UPDATES: Получено сообщение от {msg.get('from', {}).get('id', 'unknown')}: {msg.get('text', msg.get('caption', 'no_text'))[:50]}")
                    
                    return result
        except Exception as e:
            logger.error(f"❌ GET_UPDATES ERROR: Ошибка получения обновлений: {e}")
            import traceback
            logger.error(f"🔍 GET_UPDATES TRACEBACK: {traceback.format_exc()}")
            return None
    
    async def clear_webhook(self):
        """Очистка webhook для устранения конфликтов 409"""
        try:
            url = f"{self.base_url}/deleteWebhook"
            params = {"drop_pending_updates": "true"}
            
            async with aiohttp.ClientSession() as session:
                async with session.post(url, params=params) as response:
                    result = await response.json()
                    if result.get("ok"):
                        logger.info("Webhook успешно удален")
                        return True
                    else:
                        logger.warning(f"Не удалось удалить webhook: {result}")
                        return False
        except Exception as e:
            logger.error(f"Ошибка при удалении webhook: {e}")
            return False

    async def clear_custom_keyboards(self, chat_id):
        """Очистка пользовательских клавиатур"""
        try:
            url = f"{self.base_url}/sendMessage"
            data = {
                "chat_id": chat_id,
                "text": "🔄 Обновляю интерфейс...",
                "reply_markup": json.dumps({"remove_keyboard": True})
            }
            
            async with aiohttp.ClientSession() as session:
                async with session.post(url, data=data) as response:
                    result = await response.json()
                    if result.get("ok"):
                        # Удаляем сообщение об обновлении после короткой задержки
                        message_id = result["result"]["message_id"]
                        await asyncio.sleep(1)
                        await self.delete_message(chat_id, message_id)
                        logger.info(f"Пользовательские клавиатуры очищены для чата {chat_id}")
                    
        except Exception as e:
            logger.error(f"Ошибка при очистке клавиатур: {e}")

    async def setup_bot_commands(self):
        """Настройка команд бота"""
        try:
            # Очищаем все существующие команды
            await self.clear_all_commands()
            
            # Устанавливаем только нужные команды
            commands = [
                {
                    "command": "help",
                    "description": "📖 Помощь по использованию"
                },
                {
                    "command": "stats", 
                    "description": "📊 Статистика использования"
                },

                {
                    "command": "10",
                    "description": "🔥 Максимальное сжатие (10%)"
                },
                {
                    "command": "30",
                    "description": "📝 Сбалансированное сжатие (30%)"
                },
                {
                    "command": "50",
                    "description": "📄 Умеренное сжатие (50%)"
                }
            ]
            
            url = f"{self.base_url}/setMyCommands"
            data = {"commands": json.dumps(commands)}
            
            async with aiohttp.ClientSession() as session:
                async with session.post(url, data=data) as response:
                    result = await response.json()
                    if result.get("ok"):
                        logger.info("Команды бота установлены: /help, /stats, /10, /30, /50")
                    else:
                        logger.warning(f"Не удалось установить команды: {result}")
                        
        except Exception as e:
            logger.error(f"Ошибка при установке команд бота: {e}")
    
    async def clear_all_commands(self):
        """Очистка всех команд бота"""
        try:
            url = f"{self.base_url}/deleteMyCommands"
            
            async with aiohttp.ClientSession() as session:
                async with session.post(url) as response:
                    result = await response.json()
                    if result.get("ok"):
                        logger.info("Все команды бота удалены")
                    else:
                        logger.warning(f"Не удалось удалить команды: {result}")
                        
        except Exception as e:
            logger.error(f"Ошибка при удалении команд: {e}")

    async def run(self):
        """Запуск бота"""
        logger.info("Запуск Simple Telegram Bot")
        
        # Очищаем webhook для предотвращения конфликтов 409
        await self.clear_webhook()
        await asyncio.sleep(2)  # Даем время на очистку
        
        # Устанавливаем команды бота
        await self.setup_bot_commands()
        
        # Проверяем подключение к Telegram API
        try:
            url = f"{self.base_url}/getMe"
            async with aiohttp.ClientSession() as session:
                async with session.get(url) as response:
                    me_response = await response.json()
                    if me_response and me_response.get("ok"):
                        bot_info = me_response.get("result", {})
                        logger.info(f"Подключение к Telegram API успешно. Бот: {bot_info.get('first_name', 'Unknown')}")
                    else:
                        logger.error("Не удалось подключиться к Telegram API")
                        return
        except Exception as e:
            logger.error(f"Ошибка проверки подключения: {e}")
            return
        
        offset = None
        
        logger.info("Бот запущен и готов к работе!")
        
        while True:
            try:
                updates = await self.get_updates(offset=offset, timeout=30)
                
                if updates and updates.get("ok"):
                    update_list = updates.get("result", [])
                    if update_list:
                        logger.info(f"Получено {len(update_list)} обновлений")
                    
                    for update in update_list:
                        logger.info(f"Обработка обновления: {update.get('update_id')}")
                        await self.handle_update(update)
                        offset = update["update_id"] + 1
                        logger.info(f"Обновлен offset: {offset}")
                else:
                    if updates:
                        error_code = updates.get("error_code")
                        if error_code == 409:
                            # Конфликт с другим экземпляром бота
                            logger.warning("Обнаружен конфликт 409 - другой экземпляр бота активен")
                            logger.info("Очистка webhook и повторная попытка...")
                            await self.clear_webhook()
                            await asyncio.sleep(5)  # Увеличенная пауза для разрешения конфликта
                            continue
                        else:
                            logger.error(f"Ошибка получения обновлений: {updates}")
                
                await asyncio.sleep(0.1)
                
            except Exception as e:
                logger.error(f"Ошибка в основном цикле: {e}")
                await asyncio.sleep(5)
    
    async def handle_url_message(self, update: dict, urls: list):
        """Обработчик сообщений с URL для суммаризации веб-страниц"""
        message = update["message"]
        chat_id = message["chat"]["id"]
        user_id = message["from"]["id"]
        
        logger.info(f"🔗 URL обработка: получено {len(urls)} ссылок от пользователя {user_id}")
        
        # Проверка лимита запросов
        if not self.check_user_rate_limit(user_id):
            await self.send_message(chat_id, "⏰ Превышен лимит запросов!\n\nПожалуйста, подождите минуту перед отправкой новых ссылок. Лимит: 10 запросов в минуту.")
            return
        
        # Проверка на повторную обработку
        if user_id in self.processing_users:
            await self.send_message(chat_id, "⚠️ Обработка в процессе!\n\nПожалуйста, дождитесь завершения предыдущего запроса.")
            return
        
        # Ограничиваем количество URL за раз
        urls_to_process = urls[:3]  # Максимум 3 URL за раз
        
        # Отправляем сообщение о начале обработки
        processing_response = await self.send_message(
            chat_id, 
            f"🔄 Обрабатываю {len(urls_to_process)} веб-страниц{'у' if len(urls_to_process) == 1 else 'ы'}...\n\nЭто может занять несколько секунд."
        )
        processing_message_id = processing_response.get("result", {}).get("message_id") if processing_response else None
        
        # Добавляем пользователя в список обрабатываемых
        self.processing_users.add(user_id)
        
        try:
            username = message["from"].get("username", "")
            successful_summaries = 0
            
            for i, url in enumerate(urls_to_process):
                try:
                    logger.info(f"🔗 Обработка URL {i+1}/{len(urls_to_process)}: {url}")
                    
                    # Проверяем, разрешен ли домен
                    if not self.is_url_allowed(url):
                        await self.send_message(
                            chat_id,
                            f"❌ Домен не поддерживается: {urlparse(url).netloc}\n\nСоциальные сети и некоторые другие сайты не поддерживаются."
                        )
                        continue
                    
                    # Извлекаем контент
                    start_time = time.time()
                    content_result = self.extract_webpage_content(url)
                    
                    if not content_result['success']:
                        await self.send_message(
                            chat_id,
                            f"❌ Ошибка при загрузке {url[:50]}...:\n{content_result['error']}"
                        )
                        continue
                    
                    # Проверяем минимальную длину контента
                    if len(content_result['content']) < 100:
                        await self.send_message(
                            chat_id,
                            f"❌ Слишком мало текста на странице {url[:50]}...\n\nСтраница содержит меньше 100 символов текста."
                        )
                        continue
                    
                    # Получаем уровень сжатия пользователя
                    user_compression_level = self.get_user_compression_level(user_id)
                    target_ratio = user_compression_level / 100.0
                    
                    # Суммаризируем с помощью AI
                    summary = await self.summarize_text(content_result['content'], target_ratio=target_ratio)
                    
                    if summary and not summary.startswith("❌"):
                        # Успешная AI суммаризация
                        processing_time = time.time() - start_time
                        
                        # Сохраняем запрос в базу данных
                        try:
                            self.db.save_user_request(user_id, username, len(content_result['content']), len(summary), processing_time, 'groq_web')
                        except Exception as save_error:
                            logger.error(f"Ошибка сохранения запроса в БД: {save_error}")
                        
                        # Вычисляем статистику
                        compression_ratio = len(summary) / len(content_result['content'])
                        
                        # Формируем красивый ответ
                        response_text = f"""📄 Резюме статьи (Уровень сжатия: {user_compression_level}%)

🔗 Источник: {content_result['title'][:100]}
📎 Ссылка: {url}

📝 Основные моменты:
{summary}

📊 Статистика:
• Исходный текст: {len(content_result['content']):,} символов
• Саммари: {len(summary):,} символов  
• Сжатие: {compression_ratio:.1%}
• Время обработки: {processing_time:.1f}с"""

                        await self.send_message(chat_id, response_text)
                        successful_summaries += 1
                        
                        logger.info(f"🔗 Успешно обработан URL {i+1}/{len(urls_to_process)}: {url}")
                        
                    else:
                        # Fallback на простую суммаризацию
                        simple_summary = self.simple_text_summary(content_result['content'])
                        processing_time = time.time() - start_time
                        
                        response_text = f"""📄 Резюме статьи (упрощенная обработка)

🔗 Источник: {content_result['title'][:100]}
📎 Ссылка: {url}

📝 Основные моменты:
{simple_summary}

⚠️ Замечание: Использована упрощенная суммаризация
📊 Исходный текст: {len(content_result['content']):,} символов"""

                        await self.send_message(chat_id, response_text)
                        successful_summaries += 1
                        
                        logger.info(f"🔗 Обработан URL с fallback {i+1}/{len(urls_to_process)}: {url}")
                    
                except Exception as e:
                    logger.error(f"Ошибка при обработке URL {url}: {str(e)}")
                    await self.send_message(
                        chat_id,
                        f"❌ Произошла ошибка при обработке {url[:50]}...: {str(e)}"
                    )
            
            # Удаляем сообщение о процессе обработки
            if processing_message_id:
                await self.delete_message(chat_id, processing_message_id)
            
            # Отправляем итоговое сообщение
            if successful_summaries > 0:
                if len(urls) > 3:
                    await self.send_message(
                        chat_id,
                        f"✅ Обработано {successful_summaries} из {len(urls_to_process)} ссылок\n\n💡 Максимум 3 ссылки за раз. Оставшиеся {len(urls) - 3} ссылок отправьте отдельно."
                    )
                else:
                    await self.send_message(
                        chat_id,
                        f"✅ Обработано {successful_summaries} из {len(urls_to_process)} ссылок"
                    )
            else:
                await self.send_message(
                    chat_id,
                    "❌ Не удалось обработать ни одну ссылку\n\nПопробуйте другие сайты или обратитесь к администратору."
                )
        
        except Exception as e:
            logger.error(f"Критическая ошибка при обработке URL: {str(e)}")
            # Удаляем сообщение о процессе обработки
            if processing_message_id:
                await self.delete_message(chat_id, processing_message_id)
            
            await self.send_message(
                chat_id,
                f"❌ Произошла критическая ошибка!\n\nПожалуйста, попробуйте позже или обратитесь к администратору."
            )
        
        finally:
            # Удаляем пользователя из списка обрабатываемых
            self.processing_users.discard(user_id)

    async def delete_message(self, chat_id: int, message_id: int):
        """Удаление сообщения"""
        try:
            url = f"{self.base_url}/deleteMessage"
            data = {
                "chat_id": chat_id,
                "message_id": message_id
            }
            
            async with aiohttp.ClientSession() as session:
                async with session.post(url, json=data) as response:
                    result = await response.json()
                    return result.get("ok", False)
        except Exception as e:
            logger.error(f"Ошибка удаления сообщения: {e}")
            return False
    


    async def handle_direct_compression_command(self, update: dict, compression_level: str):
        """Обработка прямых команд сжатия /10, /30, /50"""
        chat_id = update["message"]["chat"]["id"]
        user_id = update["message"]["from"]["id"]
        
        logger.info(f"🚀 DIRECT COMPRESSION: Команда /{compression_level} от пользователя {user_id}")
        
        # Инициализируем состояние пользователя
        self.user_states[user_id] = {"step": "format_selection"}
        self.user_settings[user_id] = {"compression": compression_level}
        self.user_messages_buffer[user_id] = []
        
        # Устанавливаем состояние ожидания текста сразу с настройками по умолчанию
        self.user_states[user_id]["step"] = "waiting_text"
        self.user_settings[user_id]["format"] = "bullets"  # Всегда маркированный список
        
        await self.send_text_request(chat_id, user_id)

    async def handle_youtube_message(self, update: dict, youtube_urls: list):
        """Обработчик сообщений с YouTube URL для суммаризации видео"""
        message = update["message"]
        chat_id = message["chat"]["id"]
        user_id = message["from"]["id"]
        
        logger.info(f"🎥 YouTube обработка: получено {len(youtube_urls)} ссылок от пользователя {user_id}")
        
        # Проверка лимита запросов
        if not self.check_user_rate_limit(user_id):
            await self.send_message(chat_id, "⏰ Превышен лимит запросов!\n\nПожалуйста, подождите минуту перед отправкой новых ссылок. Лимит: 10 запросов в минуту.")
            return
        
        # Проверка на повторную обработку
        if user_id in self.processing_users:
            await self.send_message(chat_id, "⚠️ Обработка в процессе!\n\nПожалуйста, дождитесь завершения предыдущего запроса.")
            return
        
        # Ограничиваем количество видео (максимум 1)
        youtube_url_info = youtube_urls[0]
        url = youtube_url_info['url']
        
        if len(youtube_urls) > 1:
            await self.send_message(
                chat_id,
                "⚠️ Обрабатываю только первое видео из списка.\n\nПожалуйста, отправляйте YouTube видео по одному."
            )
        
        # Отправляем сообщение о начале обработки
        processing_response = await self.send_message(
            chat_id, 
            "🎥 Начинаю обработку YouTube видео...\n\n⏳ Извлекаю субтитры и описание..."
        )
        processing_message_id = processing_response.get("result", {}).get("message_id") if processing_response else None
        
        # Добавляем пользователя в список обрабатываемых
        self.processing_users.add(user_id)
        
        try:
            username = message["from"].get("username", "")
            start_time = time.time()
            
            # Этап 1: Проверка видео
            await self.edit_message(
                chat_id, processing_message_id,
                "🔍 Проверяю доступность и параметры видео..."
            )
            
            validation = self.youtube_processor.validate_youtube_url(url)
            if not validation['valid']:
                await self.edit_message(
                    chat_id, processing_message_id,
                    f"❌ {validation['error']}"
                )
                return
            
            video_title = validation['title']
            video_duration = validation['duration']
            video_uploader = validation['uploader']
            
            # Этап 2: Извлечение контента
            await self.edit_message(
                chat_id, processing_message_id,
                f"📝 Извлекаю субтитры и описание...\n📹 {video_title[:60]}..."
            )
            
            content_result = self.youtube_processor.extract_video_info_and_subtitles(url)
            if not content_result['success']:
                await self.edit_message(
                    chat_id, processing_message_id,
                    f"❌ {content_result['error']}\n\nПопробуйте другое видео с субтитрами."
                )
                return
            
            # Этап 3: Создание резюме
            await self.edit_message(
                chat_id, processing_message_id,
                "🤖 Создаю структурированное резюме через Groq AI..."
            )
            
            # Получаем уровень сжатия пользователя
            user_compression_level = self.get_user_compression_level(user_id)
            
            summary_result = self.youtube_processor.summarize_youtube_content(
                content_result['text'],
                video_title,
                video_duration
            )
            
            if not summary_result['success']:
                # Fallback на простое резюме
                summary_result = self.youtube_processor.create_fallback_summary(
                    content_result['text'],
                    video_title
                )
            
            processing_time = time.time() - start_time
            
            if summary_result['success']:
                summary_text = summary_result['summary']
                
                # Сохраняем запрос в базу данных
                try:
                    self.db.save_user_request(
                        user_id, username, 
                        len(content_result['text']), 
                        len(summary_text), 
                        processing_time, 
                        'groq_youtube'
                    )
                except Exception as save_error:
                    logger.error(f"Ошибка сохранения YouTube запроса в БД: {save_error}")
                
                # Формируем финальный ответ
                duration_str = f"{video_duration//60}:{video_duration%60:02d}"
                content_length = len(content_result['text'])
                
                # Определяем источники контента
                sources = []
                if content_result.get('has_subtitles'):
                    sources.append("субтитры")
                if content_result.get('has_description'):
                    sources.append("описание")
                sources_text = " + ".join(sources) if sources else "доступный контент"
                
                response = f"""🎥 **Резюме YouTube видео** (Уровень сжатия: {user_compression_level}%)

📺 **Название:** {video_title}
👤 **Автор:** {video_uploader}
⏱️ **Длительность:** {duration_str}
🔗 **Ссылка:** {url}

📋 **Резюме содержания:**
{summary_text}

📊 **Статистика обработки:**
• Источник текста: {sources_text}
• Контент: {content_length:,} символов
• Резюме: {len(summary_text):,} символов
• Время обработки: {processing_time:.1f}с
• Метод: yt-dlp + Groq (Llama 3.3)"""

                # Отправляем результат
                await self.edit_message(
                    chat_id, processing_message_id,
                    response
                )
                
                logger.info(f"✅ Успешно обработано YouTube видео от пользователя {user_id}: {video_title[:50]}...")
                
            else:
                await self.edit_message(
                    chat_id, processing_message_id,
                    "❌ Не удалось создать резюме видео\n\nПопробуйте другое видео или обратитесь к администратору."
                )
                
        except Exception as e:
            logger.error(f"Критическая ошибка при обработке YouTube видео: {str(e)}")
            await self.edit_message(
                chat_id, processing_message_id,
                f"❌ Произошла критическая ошибка!\n\nПожалуйста, попробуйте позже или обратитесь к администратору."
            )
        
        finally:
            # Удаляем пользователя из списка обрабатываемых
            self.processing_users.discard(user_id)

    async def edit_message(self, chat_id: int, message_id: int, text: str):
        """Редактирование существующего сообщения"""
        if not message_id:
            return
            
        url = f"{self.base_url}/editMessageText"
        data = {
            "chat_id": chat_id,
            "message_id": message_id,
            "text": text[:4096],
            "parse_mode": "Markdown",
            "disable_web_page_preview": True
        }
        
        try:
            async with aiohttp.ClientSession() as session:
                async with session.post(url, json=data) as response:
                    result = await response.json()
                    if not result.get("ok"):
                        logger.warning(f"Не удалось отредактировать сообщение: {result}")
                    return result
        except Exception as e:
            logger.error(f"Ошибка редактирования сообщения: {e}")
            return None

async def main():
    """Главная функция"""
    try:
        bot = SimpleTelegramBot()
        await bot.run()
    except KeyboardInterrupt:
        logger.info("Бот остановлен пользователем")
    except Exception as e:
        logger.error(f"Критическая ошибка: {str(e)}")
        sys.exit(1)

if __name__ == "__main__":
    asyncio.run(main())<|MERGE_RESOLUTION|>--- conflicted
+++ resolved
@@ -324,11 +324,7 @@
 📝 **Что я умею:**
 • Суммаризация любого текста или пересланного сообщения
 • Краткое изложение веб-статей - просто пришли ссылку!
-<<<<<<< HEAD
-• Резюме YouTube видео с извлечением субтитров
-=======
 • Резюме YouTube видео с извлечением субтитров (до 2 часов)
->>>>>>> d8c67a33
 • Настраиваемые уровни сжатия: 10%, 30%, 50%
 
 🚀 **Начни прямо сейчас:**
@@ -364,11 +360,7 @@
 • Отправьте ссылку на YouTube → резюме видео
 • Извлечение субтитров и описания видео
 • Структурированное резюме с ключевыми моментами
-<<<<<<< HEAD
-• Обработка видео до 2 часов
-=======
 • ⏱️ Длительность видео: до 2 часов (120 минут)
->>>>>>> d8c67a33
 
 ⚡ **КОМАНДЫ СУММАРИЗАЦИИ:**
 • /10 → максимальное сжатие (10%)
