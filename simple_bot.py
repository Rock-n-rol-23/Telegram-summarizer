#!/usr/bin/env python3
"""
Simple Telegram Bot для суммаризации текста
Минимальная версия с прямым использованием Telegram Bot API
"""

import logging
import asyncio
import json
import time
from datetime import datetime
from typing import Dict, Set, Optional
import os
import sys
import aiohttp
import sqlite3
from groq import Groq
from dotenv import load_dotenv

# Загружаем переменные окружения
load_dotenv()

# Настройка логирования
logging.basicConfig(
    level=logging.INFO,
    format='%(asctime)s - %(name)s - %(levelname)s - %(message)s',
    handlers=[
        logging.FileHandler('bot.log', encoding='utf-8'),
        logging.StreamHandler(sys.stdout)
    ]
)
logger = logging.getLogger(__name__)

class SimpleTelegramBot:
    """Простой Telegram бот для суммаризации текста"""
    
    def __init__(self):
        self.token = os.getenv('TELEGRAM_BOT_TOKEN')
        self.groq_api_key = os.getenv('GROQ_API_KEY')
        
        if not self.token:
            raise ValueError("TELEGRAM_BOT_TOKEN не найден в переменных окружения")
        
        # Инициализация Groq клиента
        self.groq_client = None
        if self.groq_api_key:
            try:
                self.groq_client = Groq(api_key=self.groq_api_key)
                logger.info("Groq API клиент инициализирован")
            except Exception as e:
                logger.error(f"Ошибка инициализации Groq API: {e}")
        
        # Базовый URL для Telegram API
        self.base_url = f"https://api.telegram.org/bot{self.token}"
        
        # Защита от спама
        self.user_requests: Dict[int, list] = {}
        self.processing_users: Set[int] = set()
        
        # Инициализация базы данных
        self.init_database()
        
        logger.info("Simple Telegram Bot инициализирован")
    
    def init_database(self):
        """Инициализация базы данных"""
        try:
            conn = sqlite3.connect('bot_database.db')
            cursor = conn.cursor()
            
            # Таблица запросов пользователей
            cursor.execute("""
                CREATE TABLE IF NOT EXISTS user_requests (
                    id INTEGER PRIMARY KEY AUTOINCREMENT,
                    user_id INTEGER NOT NULL,
                    username TEXT,
                    original_text_length INTEGER NOT NULL,
                    summary_length INTEGER NOT NULL,
                    timestamp DATETIME DEFAULT CURRENT_TIMESTAMP
                )
            """)
            
            # Таблица настроек пользователей
            cursor.execute("""
                CREATE TABLE IF NOT EXISTS user_settings (
                    user_id INTEGER PRIMARY KEY,
                    summary_ratio REAL DEFAULT 0.3,
                    language_preference TEXT DEFAULT 'auto'
                )
            """)
            
            conn.commit()
            conn.close()
            logger.info("База данных инициализирована")
        except Exception as e:
            logger.error(f"Ошибка инициализации базы данных: {e}")
    
    def save_user_request(self, user_id: int, username: str, original_length: int, summary_length: int):
        """Сохранение запроса пользователя"""
        try:
            conn = sqlite3.connect('bot_database.db')
            cursor = conn.cursor()
            
            cursor.execute("""
                INSERT INTO user_requests (user_id, username, original_text_length, summary_length)
                VALUES (?, ?, ?, ?)
            """, (user_id, username, original_length, summary_length))
            
            # Создаем настройки пользователя если их нет
            cursor.execute("""
                INSERT OR IGNORE INTO user_settings (user_id, summary_ratio, language_preference)
                VALUES (?, 0.3, 'auto')
            """, (user_id,))
            
            conn.commit()
            conn.close()
        except Exception as e:
            logger.error(f"Ошибка сохранения запроса: {e}")
    
    def get_user_stats(self, user_id: int) -> Dict:
        """Получение статистики пользователя"""
        try:
            conn = sqlite3.connect('bot_database.db')
            cursor = conn.cursor()
            
            cursor.execute("""
                SELECT 
                    COUNT(*) as total_requests,
                    SUM(original_text_length) as total_chars,
                    SUM(summary_length) as total_summary_chars,
                    MIN(timestamp) as first_request
                FROM user_requests 
                WHERE user_id = ?
            """, (user_id,))
            
            row = cursor.fetchone()
            conn.close()
            
            if row and row[0] > 0:
                total_chars = row[1] or 0
                total_summary_chars = row[2] or 0
                avg_compression = (total_summary_chars / total_chars) if total_chars > 0 else 0
                
                return {
                    'total_requests': row[0],
                    'total_chars': total_chars,
                    'total_summary_chars': total_summary_chars,
                    'avg_compression': avg_compression,
                    'first_request': row[3]
                }
            else:
                return {
                    'total_requests': 0,
                    'total_chars': 0,
                    'total_summary_chars': 0,
                    'avg_compression': 0,
                    'first_request': None
                }
        except Exception as e:
            logger.error(f"Ошибка получения статистики: {e}")
            return {'total_requests': 0, 'total_chars': 0, 'total_summary_chars': 0, 'avg_compression': 0, 'first_request': None}
    
    async def send_message(self, chat_id: int, text: str, parse_mode: Optional[str] = None):
        """Отправка сообщения"""
        url = f"{self.base_url}/sendMessage"
        data = {
            "chat_id": chat_id,
            "text": text
        }
        if parse_mode:
            data["parse_mode"] = parse_mode
        
        try:
            async with aiohttp.ClientSession() as session:
                async with session.post(url, json=data) as response:
                    result = await response.json()
                    if result.get("ok"):
                        logger.info(f"Сообщение успешно отправлено в чат {chat_id}")
                    else:
                        logger.error(f"Ошибка отправки сообщения в чат {chat_id}: {result}")
                    return result
        except Exception as e:
            logger.error(f"Ошибка отправки сообщения в чат {chat_id}: {e}")
            return None
    
    async def delete_message(self, chat_id: int, message_id: int):
        """Удаление сообщения"""
        url = f"{self.base_url}/deleteMessage"
        data = {
            "chat_id": chat_id,
            "message_id": message_id
        }
        
        try:
            async with aiohttp.ClientSession() as session:
                async with session.post(url, json=data) as response:
                    return await response.json()
        except Exception as e:
            logger.error(f"Ошибка удаления сообщения: {e}")
            return None
    
    def check_user_rate_limit(self, user_id: int) -> bool:
        """Проверка лимита запросов пользователя"""
        now = time.time()
        if user_id not in self.user_requests:
            self.user_requests[user_id] = []
        
        # Удаляем запросы старше 1 минуты
        self.user_requests[user_id] = [
            req_time for req_time in self.user_requests[user_id] 
            if now - req_time < 60
        ]
        
        # Проверяем лимит (10 запросов в минуту)
        if len(self.user_requests[user_id]) >= 10:
            return False
        
        self.user_requests[user_id].append(now)
        return True
    
    async def summarize_text(self, text: str, target_ratio: float = 0.3) -> str:
        """Суммаризация текста с помощью Groq API"""
        if not self.groq_client:
            return "❌ Groq API недоступен. Пожалуйста, проверьте настройки."
        
        try:
            # Дополнительная нормализация текста перед отправкой в API
            try:
                import re
                # Убираем проблемные символы и нормализуем пробелы
                text = re.sub(r'[\x00-\x08\x0B\x0C\x0E-\x1F\x7F]', '', text)  # Удаляем управляющие символы
                text = re.sub(r'\s+', ' ', text)  # Заменяем множественные пробелы
                text = text.strip()
                
                if not text:
                    return "❌ Текст пуст после нормализации"
                    
            except Exception as norm_error:
                logger.warning(f"Ошибка при дополнительной нормализации: {norm_error}")
                # Продолжаем с исходным текстом
            
            target_length = int(len(text) * target_ratio)
            
            prompt = f"""Ты - эксперт по суммаризации текстов. Создай краткое саммари следующего текста на том же языке, что и исходный текст.

Требования:
- Саммари должно быть примерно {target_length} символов (целевое сжатие: {target_ratio:.0%})
- Сохрани все ключевые моменты и важную информацию
- Используй структурированный формат с bullet points (•)
- Пиши естественным языком, сохраняя стиль исходного текста
- Если текст на русском - отвечай на русском языке
- Начни ответ сразу с саммари, без вступлений

Текст для суммаризации:
{text}"""
            
            response = self.groq_client.chat.completions.create(
                messages=[{"role": "user", "content": prompt}],
                model="llama-3.3-70b-versatile",
                temperature=0.3,
                max_tokens=2000,
                top_p=0.9,
                stream=False
            )
            
            if response.choices and response.choices[0].message:
                summary = response.choices[0].message.content
                if summary:
                    return summary.strip()
            return "❌ Не удалось получить ответ от модели"
            
        except Exception as e:
            logger.error(f"Ошибка при суммаризации: {e}")
            import traceback
            logger.error(f"Детали ошибки суммаризации: {traceback.format_exc()}")
            return f"❌ Ошибка при обработке текста: {str(e)[:100]}"
    
    async def handle_start_command(self, update: dict):
        """Обработка команды /start"""
        chat_id = update["message"]["chat"]["id"]
        user = update["message"]["from"]
        
        logger.info(f"Обработка команды /start от пользователя {user.get('id')} в чате {chat_id}")
        
        # Очищаем любые пользовательские клавиатуры
        await self.clear_custom_keyboards(chat_id)
        
        welcome_text = """🤖 Привет! Я бот для создания кратких саммари текста.

Просто отправь мне любой текст или перешли сообщение из любого канала, и я создам его краткое содержание.

Доступные команды:
/help - помощь
/stats - статистика

Начни прямо сейчас - отправь текст или перешли сообщение!

🔥 Powered by Llama 3.3 70B - лучшая модель для русского языка!"""
        
        await self.send_message(chat_id, welcome_text)
    
    async def handle_help_command(self, update: dict):
        """Обработка команды /help"""
        chat_id = update["message"]["chat"]["id"]
        
        help_text = """📖 Как использовать бота:

1. Отправь любой текст (минимум 50 символов)
2. Или перешли любое сообщение из канала/чата
3. Получи краткое саммари (20-70% от исходного размера)

Особенности:
• Работаю с текстами любой длины
• Поддерживаю пересланные сообщения из любых каналов
• Превосходно понимаю русский язык (используется Llama 3.3 70B)
• Сохраняю ключевые моменты исходного текста
• Структурирую саммари для лучшей читаемости
• Полностью бесплатный - использую Groq API

Поддерживаемые языки: Русский, Английский

Лимиты: До 10 запросов в минуту на пользователя"""
        
        await self.send_message(chat_id, help_text)
    
    async def handle_stats_command(self, update: dict):
        """Обработка команды /stats"""
        chat_id = update["message"]["chat"]["id"]
        user_id = update["message"]["from"]["id"]
        
        user_stats = self.get_user_stats(user_id)
        
        stats_text = f"""📊 Ваша статистика:

• Обработано текстов: {user_stats['total_requests']}
• Символов обработано: {user_stats['total_chars']:,}
• Символов в саммари: {user_stats['total_summary_chars']:,}
• Среднее сжатие: {user_stats['avg_compression']:.1%}
• Первый запрос: {user_stats['first_request'] or 'Нет данных'}

📈 Используйте бота для обработки длинных текстов и статей!"""
        
        await self.send_message(chat_id, stats_text)
    
    async def handle_text_message(self, update: dict, message_text: Optional[str] = None):
        """Обработка текстовых сообщений"""
        chat_id = update["message"]["chat"]["id"]
        user = update["message"]["from"]
        user_id = user["id"]
        username = user.get("username", "")
        
        # Используем переданный текст или извлекаем из сообщения
        if message_text:
            text = message_text
        else:
            # Функция для извлечения и нормализации текста из сообщения
            def extract_text_from_message(msg):
                text = None
                if "text" in msg:
                    text = msg["text"]
                elif "caption" in msg:
                    text = msg["caption"]
                
                # Нормализация текста для обработки сообщений с отступами
                if text:
                    try:
                        # Убираем лишние пробелы и отступы
                        import re
                        # Удаляем избыточные пробелы в начале и конце строк
                        text = '\n'.join(line.strip() for line in text.split('\n'))
                        # Заменяем множественные пробелы на одиночные
                        text = re.sub(r' +', ' ', text)
                        # Заменяем множественные переносы строк на двойные
                        text = re.sub(r'\n{3,}', '\n\n', text)
                        # Убираем пробелы в начале и конце всего текста
                        text = text.strip()
                        
                        # Проверяем, что после нормализации остался смысловой текст
<<<<<<< HEAD
                        clean_text = text.replace(' ', '').replace('\n', '').replace('\t', '')
                        if len(clean_text) < 10:
=======
                        # НЕ фильтруем команды (начинающиеся с /)
                        clean_text = text.replace(' ', '').replace('\n', '').replace('\t', '')
                        if not text.startswith('/') and len(clean_text) < 10:
>>>>>>> a3b16b01
                            logger.warning(f"Текст после нормализации слишком короткий: '{text[:100]}'")
                            return None
                            
                        logger.info(f"Текст нормализован: было {len(msg.get('text', msg.get('caption', '')))}, стало {len(text)} символов")
                        return text
                    except Exception as e:
                        logger.error(f"Ошибка при нормализации текста: {e}")
                        # В случае ошибки возвращаем исходный текст
                        return text.strip() if text else None
                
                return None
            
            text = extract_text_from_message(update["message"])
            if not text:
                logger.error("Не удалось извлечь текст из сообщения")
                return
        
        logger.info(f"Получен текст от пользователя {user_id} ({username}), длина: {len(text)} символов")
        
        # Проверка лимита запросов
        if not self.check_user_rate_limit(user_id):
            await self.send_message(chat_id, "⏰ Превышен лимит запросов!\n\nПожалуйста, подождите минуту перед отправкой нового текста. Лимит: 10 запросов в минуту.")
            return
        
        # Проверка на повторную обработку
        if user_id in self.processing_users:
            await self.send_message(chat_id, "⚠️ Обработка в процессе!\n\nПожалуйста, дождитесь завершения предыдущего запроса.")
            return
        
        # Проверка минимальной длины текста
        if len(text) < 50:
            await self.send_message(chat_id, f"📝 Текст слишком короткий!\n\nДля качественной суммаризации нужно минимум 50 символов.\nВаш текст: {len(text)} символов.")
            return
        
        # Добавляем пользователя в список обрабатываемых
        self.processing_users.add(user_id)
        
        try:
            # Отправляем сообщение о начале обработки
            processing_response = await self.send_message(chat_id, "🤖 Обрабатываю ваш текст...\n\nЭто может занять несколько секунд.")
            processing_message_id = processing_response.get("result", {}).get("message_id") if processing_response else None
            
            start_time = time.time()
            
            # Выполняем суммаризацию
            summary = await self.summarize_text(text, target_ratio=0.3)
            
            processing_time = time.time() - start_time
            
            if summary and not summary.startswith("❌"):
                # Сохраняем запрос в базу данных
                self.save_user_request(user_id, username, len(text), len(summary))
                
                # Вычисляем статистику
                compression_ratio = len(summary) / len(text)
                
                # Формируем ответ
                response_text = f"""📋 Саммари готово!

{summary}

📊 Статистика:
• Исходный текст: {len(text):,} символов
• Саммари: {len(summary):,} символов
• Сжатие: {compression_ratio:.1%}
• Время обработки: {processing_time:.1f}с"""
                
                # Удаляем сообщение о обработке
                if processing_message_id:
                    await self.delete_message(chat_id, processing_message_id)
                
                await self.send_message(chat_id, response_text)
                
                logger.info(f"Успешно обработан текст пользователя {user_id}, сжатие: {compression_ratio:.1%}")
                
            else:
                # Удаляем сообщение о обработке
                if processing_message_id:
                    await self.delete_message(chat_id, processing_message_id)
                
                await self.send_message(chat_id, "❌ Ошибка при обработке текста!\n\nПопробуйте позже или обратитесь к администратору.")
                
                logger.error(f"Не удалось обработать текст пользователя {user_id}")
        
        except Exception as e:
            logger.error(f"Ошибка при обработке текста пользователя {user_id}: {str(e)}")
            
            await self.send_message(chat_id, f"❌ Произошла ошибка!\n\nПожалуйста, попробуйте позже.")
        
        finally:
            # Удаляем пользователя из списка обрабатываемых
            self.processing_users.discard(user_id)
    
    async def handle_update(self, update: dict):
        """Обработка обновлений от Telegram"""
        try:
            logger.info(f"Полученное обновление: {update}")
            
            if "message" in update:
                message = update["message"]
                logger.info(f"Найдено сообщение в обновлении: {message}")
                
                # Проверяем наличие текста в сообщении (обычном или пересланном)
                text = None
                chat_id = message["chat"]["id"]
                user_id = message["from"]["id"]
                
                # Функция для извлечения и нормализации текста из сообщения
                def extract_text_from_message(msg):
                    text = None
                    if "text" in msg:
                        text = msg["text"]
                    elif "caption" in msg:
                        text = msg["caption"]
                    
                    # Нормализация текста для обработки сообщений с отступами
                    if text:
                        try:
                            # Убираем лишние пробелы и отступы
                            import re
                            # Удаляем избыточные пробелы в начале и конце строк
                            text = '\n'.join(line.strip() for line in text.split('\n'))
                            # Заменяем множественные пробелы на одиночные
                            text = re.sub(r' +', ' ', text)
                            # Заменяем множественные переносы строк на двойные
                            text = re.sub(r'\n{3,}', '\n\n', text)
                            # Убираем пробелы в начале и конце всего текста
                            text = text.strip()
                            
                            # Проверяем, что после нормализации остался смысловой текст
<<<<<<< HEAD
                            if len(text.replace(' ', '').replace('\n', '')) < 10:
=======
                            # НЕ фильтруем команды (начинающиеся с /)
                            clean_text = text.replace(' ', '').replace('\n', '').replace('\t', '')
                            if not text.startswith('/') and len(clean_text) < 10:
>>>>>>> a3b16b01
                                logger.warning(f"Текст после нормализации слишком короткий: '{text[:100]}'")
                                return None
                                
                            logger.info(f"Текст нормализован: было {len(msg.get('text', msg.get('caption', '')))}, стало {len(text)} символов")
                            return text
                        except Exception as e:
                            logger.error(f"Ошибка при нормализации текста: {e}")
                            # В случае ошибки возвращаем исходный текст
                            return text.strip() if text else None
                    
                    return None
                
                # Извлекаем текст из сообщения (работает для обычных и пересланных)
                text = extract_text_from_message(message)
                
                if text:
                    # Определяем тип сообщения для логирования
                    if "forward_from" in message or "forward_from_chat" in message or "forward_origin" in message:
                        logger.info(f"Получено пересланное сообщение от пользователя {user_id}: '{text[:50]}...'")
                    else:
                        logger.info(f"Получено сообщение от пользователя {user_id}: '{text[:50]}...'")
                elif "forward_from" in message or "forward_from_chat" in message or "forward_origin" in message:
                    # Пересланное сообщение без текста
                    logger.warning(f"Пересланное сообщение не содержит текста")
                    await self.send_message(chat_id, "❌ Пересланное сообщение не содержит текста для суммаризации.\n\nПожалуйста, пересылайте только текстовые сообщения или сообщения с подписями к изображениям.")
                    return
                
                if text:
                    if text.startswith("/"):
                        # Обработка команд
                        logger.info(f"Обработка команды: {text}")
                        if text == "/start":
                            await self.handle_start_command(update)
                        elif text == "/help":
                            await self.handle_help_command(update)
                        elif text == "/stats":
                            await self.handle_stats_command(update)
                        else:
                            logger.warning(f"Неизвестная команда: {text}")
                            await self.send_message(
                                chat_id,
                                "❓ Неизвестная команда. Используйте /help для получения справки."
                            )
                    else:
                        # Обработка текстовых сообщений (обычных и пересланных)
                        logger.info(f"Обработка текстового сообщения от пользователя {user_id}")
                        await self.handle_text_message(update, message_text=text)
                else:
                    logger.warning(f"Сообщение не содержит текста: {message}")
                    # Проверяем, есть ли другие типы контента
                    if any(key in message for key in ['photo', 'video', 'document', 'audio', 'voice', 'sticker']):
                        await self.send_message(chat_id, "❌ Данный тип сообщения не поддерживается.\n\nБот работает только с текстовыми сообщениями. Пожалуйста, отправьте или перешлите текстовое сообщение для суммаризации.")
                    else:
                        await self.send_message(chat_id, "❌ Сообщение не содержит текста.\n\nПожалуйста, отправьте текстовое сообщение для суммаризации.")
            else:
                logger.warning(f"Обновление не содержит сообщения: {update}")
                        
        except Exception as e:
            logger.error(f"Ошибка обработки обновления: {e}")
            import traceback
            logger.error(f"Детали ошибки: {traceback.format_exc()}")
    
    async def get_updates(self, offset = None, timeout: int = 30):
        """Получение обновлений от Telegram"""
        url = f"{self.base_url}/getUpdates"
        params = {
            "timeout": timeout,
            "allowed_updates": ["message"]
        }
        
        if offset:
            params["offset"] = offset
        
        try:
            async with aiohttp.ClientSession() as session:
                async with session.get(url, params=params) as response:
                    result = await response.json()
                    return result
        except Exception as e:
            logger.error(f"Ошибка получения обновлений: {e}")
            return None
    
    async def clear_webhook(self):
        """Очистка webhook для устранения конфликтов 409"""
        try:
            url = f"{self.base_url}/deleteWebhook"
            params = {"drop_pending_updates": "true"}
            
            async with aiohttp.ClientSession() as session:
                async with session.post(url, params=params) as response:
                    result = await response.json()
                    if result.get("ok"):
                        logger.info("Webhook успешно удален")
                        return True
                    else:
                        logger.warning(f"Не удалось удалить webhook: {result}")
                        return False
        except Exception as e:
            logger.error(f"Ошибка при удалении webhook: {e}")
            return False

    async def clear_custom_keyboards(self, chat_id):
        """Очистка пользовательских клавиатур"""
        try:
            url = f"{self.base_url}/sendMessage"
            data = {
                "chat_id": chat_id,
                "text": "🔄 Обновляю интерфейс...",
                "reply_markup": json.dumps({"remove_keyboard": True})
            }
            
            async with aiohttp.ClientSession() as session:
                async with session.post(url, data=data) as response:
                    result = await response.json()
                    if result.get("ok"):
                        # Удаляем сообщение об обновлении после короткой задержки
                        message_id = result["result"]["message_id"]
                        await asyncio.sleep(1)
                        await self.delete_message(chat_id, message_id)
                        logger.info(f"Пользовательские клавиатуры очищены для чата {chat_id}")
                    
        except Exception as e:
            logger.error(f"Ошибка при очистке клавиатур: {e}")

    async def setup_bot_commands(self):
        """Настройка команд бота"""
        try:
            # Очищаем все существующие команды
            await self.clear_all_commands()
            
            # Устанавливаем только нужные команды
            commands = [
                {
                    "command": "help",
                    "description": "📖 Помощь по использованию"
                },
                {
                    "command": "stats", 
                    "description": "📊 Статистика использования"
                }
            ]
            
            url = f"{self.base_url}/setMyCommands"
            data = {"commands": json.dumps(commands)}
            
            async with aiohttp.ClientSession() as session:
                async with session.post(url, data=data) as response:
                    result = await response.json()
                    if result.get("ok"):
                        logger.info("Команды бота установлены: только /help и /stats")
                    else:
                        logger.warning(f"Не удалось установить команды: {result}")
                        
        except Exception as e:
            logger.error(f"Ошибка при установке команд бота: {e}")
    
    async def clear_all_commands(self):
        """Очистка всех команд бота"""
        try:
            url = f"{self.base_url}/deleteMyCommands"
            
            async with aiohttp.ClientSession() as session:
                async with session.post(url) as response:
                    result = await response.json()
                    if result.get("ok"):
                        logger.info("Все команды бота удалены")
                    else:
                        logger.warning(f"Не удалось удалить команды: {result}")
                        
        except Exception as e:
            logger.error(f"Ошибка при удалении команд: {e}")

    async def run(self):
        """Запуск бота"""
        logger.info("Запуск Simple Telegram Bot")
        
        # Очищаем webhook для предотвращения конфликтов 409
        await self.clear_webhook()
        await asyncio.sleep(2)  # Даем время на очистку
        
        # Устанавливаем команды бота
        await self.setup_bot_commands()
        
        # Проверяем подключение к Telegram API
        try:
            url = f"{self.base_url}/getMe"
            async with aiohttp.ClientSession() as session:
                async with session.get(url) as response:
                    me_response = await response.json()
                    if me_response and me_response.get("ok"):
                        bot_info = me_response.get("result", {})
                        logger.info(f"Подключение к Telegram API успешно. Бот: {bot_info.get('first_name', 'Unknown')}")
                    else:
                        logger.error("Не удалось подключиться к Telegram API")
                        return
        except Exception as e:
            logger.error(f"Ошибка проверки подключения: {e}")
            return
        
        offset = None
        
        logger.info("Бот запущен и готов к работе!")
        
        while True:
            try:
                updates = await self.get_updates(offset=offset, timeout=30)
                
                if updates and updates.get("ok"):
                    update_list = updates.get("result", [])
                    if update_list:
                        logger.info(f"Получено {len(update_list)} обновлений")
                    
                    for update in update_list:
                        logger.info(f"Обработка обновления: {update.get('update_id')}")
                        await self.handle_update(update)
                        offset = update["update_id"] + 1
                        logger.info(f"Обновлен offset: {offset}")
                else:
                    if updates:
                        error_code = updates.get("error_code")
                        if error_code == 409:
                            # Конфликт с другим экземпляром бота
                            logger.warning("Обнаружен конфликт 409 - другой экземпляр бота активен")
                            logger.info("Очистка webhook и повторная попытка...")
                            await self.clear_webhook()
                            await asyncio.sleep(5)  # Увеличенная пауза для разрешения конфликта
                            continue
                        else:
                            logger.error(f"Ошибка получения обновлений: {updates}")
                
                await asyncio.sleep(0.1)
                
            except Exception as e:
                logger.error(f"Ошибка в основном цикле: {e}")
                await asyncio.sleep(5)

async def main():
    """Главная функция"""
    try:
        bot = SimpleTelegramBot()
        await bot.run()
    except KeyboardInterrupt:
        logger.info("Бот остановлен пользователем")
    except Exception as e:
        logger.error(f"Критическая ошибка: {str(e)}")
        sys.exit(1)

if __name__ == "__main__":
    asyncio.run(main())<|MERGE_RESOLUTION|>--- conflicted
+++ resolved
@@ -376,14 +376,9 @@
                         text = text.strip()
                         
                         # Проверяем, что после нормализации остался смысловой текст
-<<<<<<< HEAD
-                        clean_text = text.replace(' ', '').replace('\n', '').replace('\t', '')
-                        if len(clean_text) < 10:
-=======
                         # НЕ фильтруем команды (начинающиеся с /)
                         clean_text = text.replace(' ', '').replace('\n', '').replace('\t', '')
                         if not text.startswith('/') and len(clean_text) < 10:
->>>>>>> a3b16b01
                             logger.warning(f"Текст после нормализации слишком короткий: '{text[:100]}'")
                             return None
                             
@@ -514,13 +509,9 @@
                             text = text.strip()
                             
                             # Проверяем, что после нормализации остался смысловой текст
-<<<<<<< HEAD
-                            if len(text.replace(' ', '').replace('\n', '')) < 10:
-=======
                             # НЕ фильтруем команды (начинающиеся с /)
                             clean_text = text.replace(' ', '').replace('\n', '').replace('\t', '')
                             if not text.startswith('/') and len(clean_text) < 10:
->>>>>>> a3b16b01
                                 logger.warning(f"Текст после нормализации слишком короткий: '{text[:100]}'")
                                 return None
                                 
