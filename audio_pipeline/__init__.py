--- conflicted
+++ resolved
@@ -3,36 +3,13 @@
 Production-ready audio handler with multi-engine ASR support
 """
 
-<<<<<<< HEAD
-from .handler import AudioHandler
-from .downloader import TelegramAudioDownloader, extract_file_id, download_audio, get_audio_metadata
-from .transcriber_adapter import transcribe_with_whisper
-from .transcriber import transcribe_audio, get_available_engines
-from .segmenter import AudioSegmenter
-from .new_handler import handle_voice, handle_audio, handle_video_note
-=======
 from .audio_handler import ProductionAudioHandler
 from .downloader import download_audio_async, download_audio
 from .file_extractor import extract_audio_file_id_and_kind, get_audio_metadata
 from .vosk_transcriber import transcribe_audio, get_available_engines
->>>>>>> 29e53e5e
 
 __version__ = "3.0.0"
 __all__ = [
-<<<<<<< HEAD
-    'AudioHandler',
-    'TelegramAudioDownloader', 
-    'transcribe_with_whisper',
-    'transcribe_audio',
-    'AudioSegmenter',
-    'extract_file_id',
-    'download_audio',
-    'get_audio_metadata',
-    'get_available_engines',
-    'handle_voice',
-    'handle_audio', 
-    'handle_video_note'
-=======
     "ProductionAudioHandler",
     "download_audio_async", 
     "download_audio",
@@ -40,5 +17,4 @@
     "get_audio_metadata",
     "transcribe_audio",
     "get_available_engines"
->>>>>>> 29e53e5e
 ]