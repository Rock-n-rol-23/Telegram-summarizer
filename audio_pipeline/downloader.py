--- conflicted
+++ resolved
@@ -1,137 +1,4 @@
 """
-<<<<<<< HEAD
-Telegram audio downloader for voice messages, audio files, and video notes
-Handles both direct and forwarded messages
-"""
-
-import logging
-import os
-import tempfile
-from typing import Optional, Dict, Any
-
-logger = logging.getLogger(__name__)
-
-def extract_file_id(message):
-    """Extract file_id from direct or forwarded message"""
-    
-    # 1) Direct message
-    if hasattr(message, 'voice') and message.voice:
-        return message.voice.file_id
-    if hasattr(message, 'audio') and message.audio:
-        return message.audio.file_id
-    if hasattr(message, 'video_note') and message.video_note:
-        return message.video_note.file_id
-
-    # 2) Forwarded message
-    fwd = getattr(message, "forward_from", None) or getattr(message, "forward_from_chat", None)
-    if fwd:
-        # Check if message itself has audio data (forwarded messages retain audio)
-        if hasattr(message, 'voice') and message.voice:
-            return message.voice.file_id
-        if hasattr(message, 'audio') and message.audio:
-            return message.audio.file_id
-        if hasattr(message, 'video_note') and message.video_note:
-            return message.video_note.file_id
-
-    raise ValueError("В сообщении не найден поддерживаемый аудиофайл.")
-
-def download_audio(bot, file_id: str, out_dir: str) -> str:
-    """
-    Download audio file from Telegram
-    
-    Args:
-        bot: Telegram bot instance
-        file_id: Telegram file ID
-        out_dir: Output directory
-        
-    Returns:
-        Path to downloaded file
-    """
-    try:
-        # Get file info
-        file_info = bot.get_file(file_id)
-        
-        # Determine extension
-        if file_info.file_path:
-            _, ext = os.path.splitext(file_info.file_path)
-            if not ext:
-                ext = '.ogg'  # Default
-        else:
-            ext = '.ogg'  # Default for voice messages
-        
-        # Create output path
-        output_path = os.path.join(out_dir, f"tg_{file_id}{ext}")
-        
-        # Download
-        file_info.download(custom_path=output_path)
-        
-        logger.info(f"Downloaded audio: {file_id} -> {output_path}")
-        return output_path
-        
-    except Exception as e:
-        logger.error(f"Download failed for {file_id}: {e}")
-        raise RuntimeError(f"Не удалось скачать аудиофайл: {str(e)}")
-
-async def download_audio_async(bot, file_id: str, out_dir: str) -> str:
-    """Async version of download_audio"""
-    try:
-        # Get file info
-        file_info = await bot.get_file(file_id)
-        
-        # Determine extension
-        if file_info.file_path:
-            _, ext = os.path.splitext(file_info.file_path)
-            if not ext:
-                ext = '.ogg'
-        else:
-            ext = '.ogg'
-        
-        # Create output path
-        output_path = os.path.join(out_dir, f"tg_{file_id}{ext}")
-        
-        # Download
-        await file_info.download_to_drive(output_path)
-        
-        logger.info(f"Downloaded audio: {file_id} -> {output_path}")
-        return output_path
-        
-    except Exception as e:
-        logger.error(f"Async download failed for {file_id}: {e}")
-        raise RuntimeError(f"Не удалось скачать аудиофайл: {str(e)}")
-
-def get_audio_metadata(message) -> Dict[str, Any]:
-    """Extract audio metadata from message"""
-    metadata = {
-        "duration": None,
-        "file_size": None,
-        "mime_type": None,
-        "title": None,
-        "performer": None
-    }
-    
-    audio_obj = None
-    
-    # Get audio object
-    if hasattr(message, 'voice') and message.voice:
-        audio_obj = message.voice
-    elif hasattr(message, 'audio') and message.audio:
-        audio_obj = message.audio
-        metadata["title"] = getattr(audio_obj, 'title', None)
-        metadata["performer"] = getattr(audio_obj, 'performer', None)
-    elif hasattr(message, 'video_note') and message.video_note:
-        audio_obj = message.video_note
-    
-    if audio_obj:
-        metadata["duration"] = getattr(audio_obj, 'duration', None)
-        metadata["file_size"] = getattr(audio_obj, 'file_size', None)
-        metadata["mime_type"] = getattr(audio_obj, 'mime_type', None)
-    
-    return metadata
-
-# Legacy class for backward compatibility
-class TelegramAudioDownloader:
-    """Legacy class - use functions above instead"""
-=======
 Единая точка скачивания аудио файлов
 Простая и надежная реализация для Railway
 """
@@ -145,7 +12,6 @@
 def download_audio(bot, file_id: str, out_dir: str = None) -> str:
     """
     Скачивает файл по file_id в out_dir и возвращает путь к файлу
->>>>>>> 29e53e5e
     
     Args:
         bot: SimpleTelegramBot instance с методом download_file
