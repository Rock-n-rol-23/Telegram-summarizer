--- conflicted
+++ resolved
@@ -405,19 +405,12 @@
   - ✓ Support for videos up to 2 hours duration
   - ✓ Real-time processing updates for user feedback
   - ✓ Database integration for YouTube request tracking
-<<<<<<< HEAD
-- **Dependencies Added**: yt-dlp>=2025.01.26 for YouTube content extraction
-- **Database Support**: YouTube requests saved with 'groq_youtube' source type
-- **User Experience**: Send YouTube link → get structured video summary
-- **Updated Help**: Enhanced /help and /start commands with YouTube functionality
-=======
   - ✓ Duration limits clearly communicated to users (up to 2 hours/120 minutes)
 - **Dependencies Added**: yt-dlp>=2025.01.26 for YouTube content extraction
 - **Database Support**: YouTube requests saved with 'groq_youtube' source type
 - **User Experience**: Send YouTube link → get structured video summary
 - **Updated Help**: Enhanced /help and /start commands with YouTube functionality and duration limits
 - **User Interface**: Clear duration information in welcome and help messages
->>>>>>> d8c67a33
 - **Status**: YouTube video summarization fully operational and integrated
 
 ### 2025-07-29: IMPROVED EMOJI AND SHORT TEXT HANDLING ✅
